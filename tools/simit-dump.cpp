--- conflicted
+++ resolved
@@ -12,13 +12,10 @@
 #include "error.h"
 #include "util.h"
 #include "storage.h"
-<<<<<<< HEAD
 
 #ifdef GPU
 #include "gpu_backend/gpu_backend.h"
 #endif
-=======
->>>>>>> f8334381
 
 using namespace std;
 
@@ -213,23 +210,13 @@
     }
 
     func.setStorage(getStorage(func));
-<<<<<<< HEAD
     if (emitSimit) {
       cout << "--- Tensor storage" << endl;
       cout << func.getStorage() << endl << endl;
     }
     
-    func = lowerAssemblies(func);
-    if (emitSimit) {
-=======
-    if (emitSimit) {
-      cout << "--- Tensor storage" << endl;
-      cout << func.getStorage() << endl << endl;
-    }
-    
     func = lowerMaps(func);
     if (emitSimit) {
->>>>>>> f8334381
       cout << "--- Lower Maps" << endl;
       cout << func << endl << endl;;
     }
