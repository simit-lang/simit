--- conflicted
+++ resolved
@@ -6,19 +6,6 @@
 #include "ir_codegen.h"
 #include "ir_printer.h"
 #include "sig.h"
-<<<<<<< HEAD
-#include "indexvar.h"
-#include "util.h"
-#include "ir_builder.h"
-#include "error.h"
-#include "ir_queries.h"
-#include "substitute.h"
-#include "storage.h"
-#include "inline.h"
-
-#include "flatten.h"
-=======
->>>>>>> f8334381
 
 using namespace std;
 
@@ -40,32 +27,6 @@
           << "Index expressions must be flattened before specializing";
       return this->rewrite(stmt);
     }
-<<<<<<< HEAD
-    Var lvar(varName, Int);
-
-    VarDef varDef = ud->getDef(e->tensor);
-    iassert(varDef.getKind() == VarDef::Map)
-        << "SIG Edge variable" << e->tensor << "not defined in a map";
-
-    const Map *mapStmt = to<Map>(varDef.getStmt());
-    ForDomain ldom = ForDomain(mapStmt->target);
-
-    edgeLoopVars[e->tensor] = pair<Var,ForDomain>(lvar,ldom);
-  }
-};
-
-inline std::ostream &operator<<(std::ostream &os, const LoopVars &lvs) {
-  for (auto &vlv : lvs.vertexLoopVars) {
-    os << vlv.second.first << ",";
-  }
-  for (auto &elv : lvs.edgeLoopVars) {
-    os << elv.second.first << ",";
-  }
-  return os;
-}
-
-=======
->>>>>>> f8334381
 
   private:
     /// Loop variables used to compute index (created from the SIG)
@@ -245,57 +206,6 @@
         stmt = op;
       }
     }
-<<<<<<< HEAD
-  }
-};
-
-// TODO: The if-based pattern matching in the visit rules is a total hack and
-//       has to be rewritten.
-class FuseMappedFunction : public InlineMappedFunction {
-public:
-  FuseMappedFunction(Var lvar, Var resultActual, const Map *map,
-                     Stmt computeStmt)
-      : InlineMappedFunction(map, lvar) {
-    Func mapFunc = map->function;
-//    iassert(mapFunc.getArguments().size()==1||mapFunc.getArguments().size()==2)
-//        << "mapped functions must have exactly two arguments";
-
-//    this->loopVar = lvar;
-
-//    this->targetSet = map->target;
-//    this->neighborSet = map->neighbors;
-
-    this->resultActual = resultActual;
-
-//    this->targetElement = mapFunc.getArguments()[0];
-//    this->neighborElements = mapFunc.getArguments()[1];
-
-    this->results = set<Var>(mapFunc.getResults().begin(),
-                             mapFunc.getResults().end());
-
-    this->computeStmt = computeStmt;
-  }
-
-  virtual ~FuseMappedFunction() {}
-
-private:
-  // Tell compiler we aren't overriding visit by mistake
-  using InlineMappedFunction::visit;
-
-  set<Var> results;
-  Var resultActual;
-
-  Stmt computeStmt;
-  map<Expr,Expr> substitutions;
-
-  void visit(const TensorWrite *op) {
-    if (isa<VarExpr>(op->tensor)) {
-      if (results.find(to<VarExpr>(op->tensor)->var) != results.end()) {
-        Expr tensor = op->tensor;
-        std::vector<Expr> indices;
-        for (auto &index : op->indices) {
-          indices.push_back(IRRewriter::rewrite(index));
-=======
 
     static Stmt compoundAssign(Var var, ReductionOperator op, Expr value) {
       switch (op.getKind()) {
@@ -322,7 +232,6 @@
           for (auto &index : op->indices) {
             index.accept(this);
           }
->>>>>>> f8334381
         }
         void visit(const FieldWrite *op) {
           op->elementOrSet.accept(this);
@@ -350,22 +259,9 @@
   if (tmpWriteStmt.defined()) {
     loopNest = Block::make(loopNest, tmpWriteStmt);
   }
-<<<<<<< HEAD
-};
-
-class LowerIndexExpressions : public IRRewriter {
-public:
-  LowerIndexExpressions(const UseDef *ud, const Storage &storage)
-      : usedef(ud), storage(storage) {}
-
-private:
-  const UseDef *usedef;
-  Storage storage;
-=======
 
   return loopNest;
 }
->>>>>>> f8334381
 
 /// Lowers the given 'stmt' containing an index expression.
 Stmt lower(Stmt stmt, const Storage &storage) {
@@ -385,44 +281,8 @@
     }
   }
 
-<<<<<<< HEAD
-  void visit(const IndexExpr *op) {
-    ierror << "IndexExprs must be assigned to var/field/tensor before lowering";
-  }
-};
-
-class LoopBuilder : public SIGVisitor {
-public:
-  LoopBuilder(const UseDef *ud, const Storage &storage)
-      : usedef(ud), storage(storage) {}
-
-  Stmt create(Stmt computeStmt) {
-    const IndexExpr *indexExpr = GetIndexExpr().get(computeStmt);
-
-//    std::cout << *usedef << std::endl;
-//    for (auto &storage : tensorStorages) {
-//      std::cout << storage.first << ": " << storage.second << std::endl;
-//    }
-
-    SIG sig = SIGBuilder(storage).create(indexExpr);
-//    std::cout << *indexExpr << std::endl;
-//    std::cout << sig << std::endl;
-
-    loopVars = LoopVars(sig, usedef);
-
-    initToZeroStmt = ReplaceRhsWithZero().rewrite(computeStmt);
-
-    // Create the loop body from the IndexExpr computeStmt
-    loopBody = RemoveIndexExprs(&loopVars).rewrite(computeStmt);
-    std::vector<const SIGEdge *> edges = sig.getEdges();
-
-    if (edges.size() == 0) { //&& indexExpr->type.toTensor()->dimensions.size()) {
-      loopBody = LowerIndexExpressions(usedef, storage).rewrite(loopBody);
-    }
-=======
   return loopNest;
 }
->>>>>>> f8334381
 
 /// Lower the index expressions in 'func'.
 Func lowerIndexExpressions(Func func) {
@@ -433,62 +293,6 @@
       return this->rewrite(func);
     }
 
-<<<<<<< HEAD
-    std::map<Var,const Map*> vars2maps;
-    for (auto &e : edges) {
-      VarDef varDef = usedef->getDef(e->tensor);
-      iassert(varDef.getKind() == VarDef::Map);
-
-      Var lvar = loopVars.getVar(e->tensor).first;
-      const Map *map = to<Map>(varDef.getStmt());
-
-      vars2maps[e->tensor] = map;
-
-      Func func = map->function;
-
-      // Inline the mapped function in the IndexExpr loop nests
-      Stmt funcBody = func.getBody();
-
-      loopBody = FuseMappedFunction(lvar, e->tensor, map,
-                                      loopBody).rewrite(funcBody);
-
-      // TODO: We should knock out redundant subexpressions in the loopBody
-      //       before lowering the index expressions there
-      loopBody = flattenIndexExpressions(loopBody);
-
-      UseDef fud(func);
-      Storage storage = getStorage(func);
-      loopBody = LowerIndexExpressions(&fud, storage).rewrite(loopBody);
-    }
-
-    stmt = loopBody;
-    apply(sig);
-    Stmt result = stmt;
-    stmt = Stmt();
-
-    return result;
-  }
-
-private:
-  const UseDef *usedef;
-  Storage storage;
-
-  LoopVars loopVars;
-  Stmt initToZeroStmt;
-  Stmt loopBody;
-
-  Stmt stmt;
-
-  std::vector<const SIGEdge *> edges;
-
-  void visit(const SIGVertex *v) {
-    pair<Var,ForDomain> loopVar = loopVars.getVar(v->iv);
-    Var lvar = loopVar.first;
-    ForDomain ldom = loopVar.second;
-
-    if (v->iv.isFreeVar()) {
-      stmt = For::make(lvar, ldom, stmt);
-=======
   private:
     const Storage *storage;
     void visit(const AssignStmt *op) {
@@ -503,7 +307,6 @@
         stmt = simit::ir::lower(op, *storage);
       else
         IRRewriter::visit(op);
->>>>>>> f8334381
     }
 
     void visit(const TensorWrite *op) {
@@ -514,44 +317,7 @@
     }
   };
 
-<<<<<<< HEAD
-    SIGVisitor::visit(v);
-  }
-
-  void visit(const SIGEdge *e) {
-    edges.push_back(e);
-
-    pair<Var,ForDomain> loopVar = loopVars.getVar(e->tensor);
-
-    Var lvar = loopVar.first;
-    ForDomain ldom = loopVar.second;
-
-    VarDef varDef = usedef->getDef(e->tensor);
-    iassert(varDef.getKind() == VarDef::Map);
-
-    Stmt loop = For::make(lvar, ldom, loopBody);
-    stmt = Block::make(initToZeroStmt, loop);
-
-    for (auto &v : e->endpoints) {
-      visitedVertices.insert(v);
-    }
-  }
-};
-
-Stmt LowerIndexExpressions::lower(Stmt stmt) {
-  return LoopBuilder(usedef, storage).create(stmt);
+  return LowerIndexExpressionsRewriter().lower(func);
 }
 
-Func lowerIndexExpressions(Func func) {
-  UseDef ud(func);
-  const Storage &storage = func.getStorage();
-  Stmt body = LowerIndexExpressions(&ud, storage).rewrite(func.getBody());
-  Func result = Func(func, body);
-  result.setStorage(simit::ir::getStorage(result));
-  return result;
-=======
-  return LowerIndexExpressionsRewriter().lower(func);
->>>>>>> f8334381
-}
-
 }}