#ifndef SIMIT_IR_H
#define SIMIT_IR_H

#include <string>

#include "intrusive_ptr.h"
#include "uncopyable.h"
#include "var.h"
#include "types.h"
#include "func.h"
#include "ir_visitor.h"
#include "indexvar.h"
#include "complex_types.h"

namespace simit {
namespace ir {

/// The base class of all nodes in the Simit Intermediate Representation
/// (Simit IR)
struct IRNode : private simit::interfaces::Uncopyable {
public:
  IRNode() {}
  virtual ~IRNode() {}
  virtual void accept(IRVisitorStrict *visitor) const = 0;

private:
  mutable long ref = 0;
  friend void aquire(const IRNode *node) {++node->ref;}
  friend void release(const IRNode *node) {if (--node->ref == 0) delete node;}
};

std::ostream &operator<<(std::ostream &os, const IRNode &);

struct ExprNode : public IRNode {
  Type type;
};

struct StmtNode : public IRNode {
};

struct IRHandle : util::IntrusivePtr<const IRNode> {
  IRHandle() : util::IntrusivePtr<const IRNode>() {}
  IRHandle(const IRNode *n) : util::IntrusivePtr<const IRNode>(n) {}
};

class Expr : public IRHandle {
public:
  Expr() : IRHandle() {}
  Expr(const ExprNode *expr) : IRHandle(expr) {}
  Expr(const Var &var);

  Expr(int val);
  Expr(double val);
  Expr(double_complex val);

  Type type() const {return static_cast<const ExprNode*>(ptr)->type;}

  void accept(IRVisitorStrict *v) const {ptr->accept(v);}

  Expr operator()(const std::vector<IndexVar> &indexVars) const;

  template <typename ...IndexVars>
  Expr operator()(const IndexVars& ...indexVars) const {
    return this->operator()({indexVars...});
  }

  template <typename E> friend bool isa(Expr);
  template <typename E> friend const E* to(Expr);
};

std::ostream &operator<<(std::ostream &os, const Expr &);

Expr operator-(Expr);
Expr operator+(Expr, Expr);
Expr operator-(Expr, Expr);
Expr operator*(Expr, Expr);
Expr operator/(Expr, Expr);

template <typename E>
inline bool isa(Expr e) {
  return e.defined() && dynamic_cast<const E*>(e.ptr) != nullptr;
}

template <typename E>
inline const E* to(Expr e) {
  iassert(isa<E>(e)) << "Wrong Expr type";
  return static_cast<const E*>(e.ptr);
}


class Stmt : public IRHandle {
public:
  Stmt() : IRHandle() {}
  Stmt(const StmtNode *stmt) : IRHandle(stmt) {}

  void accept(IRVisitorStrict *v) const {ptr->accept(v);}

  template <typename S> friend bool isa(Stmt);
  template <typename S> friend const S* to(Stmt);
};

std::ostream &operator<<(std::ostream &os, const Stmt &);

template <typename S>
inline bool isa(Stmt s) {
  return s.defined() && dynamic_cast<const S*>(s.ptr) != nullptr;
}

template <typename S>
inline const S* to(Stmt s) {
  iassert(isa<S>(s)) << "Wrong Expr type " << s;
  return static_cast<const S*>(s.ptr);
}


// Type compute functions
Type getFieldType(Expr elementOrSet, std::string fieldName);
Type getBlockType(Expr tensor);
Type getIndexExprType(std::vector<IndexVar> lhsIndexVars, Expr expr, 
                      bool isColumnVector);


/// CompoundOperator used with AssignStmt, TensorWrite, FieldWrite and Store.
enum class CompoundOperator { None, Add };
std::ostream &operator<<(std::ostream &os, const CompoundOperator &);


/// Represents a \ref Tensor that is defined as a constant or loaded.  Note
/// that it is only possible to define dense tensor literals.
struct Literal : public ExprNode {
  void *data;
  size_t size;

  void cast(Type type);
  double getFloatVal(int index) const;
  double_complex getComplexVal(int index) const;

  static Expr make(Type type);
  static Expr make(int val);
  static Expr make(double val);
  static Expr make(bool val);
<<<<<<< HEAD
  static Expr make(std::string val);
=======
  static Expr make(double_complex val);
>>>>>>> 8f216883
  static Expr make(Type type, void* values);
  static Expr make(Type type, std::vector<double> values);
  ~Literal();
  void accept(IRVisitorStrict *v) const {v->visit((const Literal*)this);}
};
bool operator==(const Literal& l, const Literal& r);
bool operator!=(const Literal& l, const Literal& r);


struct VarExpr : public ExprNode {
  Var var;
  static Expr make(Var var);
  void accept(IRVisitorStrict *v) const {v->visit((const VarExpr*)this);}
};

/// Expression that loads a scalar from a buffer. A buffer is a one-dimensional
/// tensor that is indexed by an integer range.
struct Load : public ExprNode {
  Expr buffer;
  Expr index;
  static Expr make(Expr buffer, Expr index);
  void accept(IRVisitorStrict *v) const {v->visit((const Load*)this);}
};

/// Expression that reads a tensor from an element or set field.
struct FieldRead : public ExprNode {
  Expr elementOrSet;
  std::string fieldName;
  static Expr make(Expr elementOrSet, std::string fieldName);
  void accept(IRVisitorStrict *v) const {v->visit((const FieldRead*)this);}
};

struct Call : public ExprNode {
  Func func;
  std::vector<Expr> actuals;
  static Expr make(Func func, std::vector<Expr> actuals);
  void accept(IRVisitorStrict *v) const {v->visit((const Call*)this);}
};

struct Length : public ExprNode {
  IndexSet indexSet;
  static Expr make(IndexSet indexSet);
  void accept(IRVisitorStrict *v) const {v->visit((const Length*)this);}
};

/// An IndexRead retrieves an index from an edge set.  An example of an index
/// is the endpoints of the edges in the set.
/// TODO DEPRECATED: This node has been deprecated with the old lowering pass
struct IndexRead : public ExprNode {
  enum Kind { Endpoints=0, NeighborsStart=1, Neighbors=2 };
  Expr edgeSet;
  Kind kind;
  static Expr make(Expr edgeSet, Kind kind);
  void accept(IRVisitorStrict *v) const {v->visit((const IndexRead*)this);}
};

struct UnaryExpr : public ExprNode {
  Expr a;
};

struct BinaryExpr : public ExprNode {
  Expr a, b;
};

struct Neg : public UnaryExpr {
  static Expr make(Expr a);
  void accept(IRVisitorStrict *v) const {v->visit((const Neg*)this);}
};

struct Add : public BinaryExpr {
  static Expr make(Expr a, Expr b);
  void accept(IRVisitorStrict *v) const {v->visit((const Add*)this);}
};

struct Sub : public BinaryExpr {
  static Expr make(Expr a, Expr b);
  void accept(IRVisitorStrict *v) const {v->visit((const Sub*)this);}
};

struct Mul : public BinaryExpr {
  static Expr make(Expr a, Expr b);
  void accept(IRVisitorStrict *v) const {v->visit((const Mul*)this);}
};

struct Div : public BinaryExpr {
  static Expr make(Expr a, Expr b);
  void accept(IRVisitorStrict *v) const {v->visit((const Div*)this);}
};

struct Not : public UnaryExpr {
  static Expr make(Expr a);
  void accept(IRVisitorStrict *v) const {v->visit((const Not*)this);}
};

struct Eq : public BinaryExpr {
  static Expr make(Expr a, Expr b);
  void accept(IRVisitorStrict *v) const {v->visit((const Eq*)this);}
};

struct Ne : public BinaryExpr {
  static Expr make(Expr a, Expr b);
  void accept(IRVisitorStrict *v) const {v->visit((const Ne*)this);}
};

struct Gt : public BinaryExpr {
  static Expr make(Expr a, Expr b);
  void accept(IRVisitorStrict *v) const {v->visit((const Gt*)this);}
};

struct Lt : public BinaryExpr {
  static Expr make(Expr a, Expr b);
  void accept(IRVisitorStrict *v) const {v->visit((const Lt*)this);}
};

struct Ge : public BinaryExpr {
  static Expr make(Expr a, Expr b);
  void accept(IRVisitorStrict *v) const {v->visit((const Ge*)this);}
};

struct Le : public BinaryExpr {
  static Expr make(Expr a, Expr b);
  void accept(IRVisitorStrict *v) const {v->visit((const Le*)this);}
};

struct And : public BinaryExpr {
  static Expr make(Expr a, Expr b);
  void accept(IRVisitorStrict *v) const {v->visit((const And*)this);}
};

struct Or : public BinaryExpr {
  static Expr make(Expr a, Expr b);
  void accept(IRVisitorStrict *v) const {v->visit((const Or*)this);}
};

struct Xor : public BinaryExpr {
  static Expr make(Expr a, Expr b);
  void accept(IRVisitorStrict *v) const {v->visit((const Xor*)this);}
};

struct VarDecl : public StmtNode {
  Var var;
  static Stmt make(Var var);
  void accept(IRVisitorStrict *v) const {v->visit((const VarDecl*)this);}
};

struct AssignStmt : public StmtNode {
  Var var;
  Expr value;
  CompoundOperator cop;
  static Stmt make(Var var, Expr value);
  static Stmt make(Var var, Expr value, CompoundOperator cop);
  void accept(IRVisitorStrict *v) const {v->visit((const AssignStmt*)this);}
};

struct Store : public StmtNode {
  Expr buffer;
  Expr index;
  Expr value;
  CompoundOperator cop;
  static Stmt make(Expr buffer, Expr index, Expr value,
                   CompoundOperator cop=CompoundOperator::None);
  void accept(IRVisitorStrict *v) const {v->visit((const Store*)this);}
};

struct FieldWrite : public StmtNode {
  Expr elementOrSet;
  std::string fieldName;
  Expr value;
  CompoundOperator cop;
  static Stmt make(Expr elementOrSet, std::string fieldName, Expr value,
                   CompoundOperator cop=CompoundOperator::None);
  void accept(IRVisitorStrict *v) const {v->visit((const FieldWrite*)this);}
};

struct CallStmt : public StmtNode {
  std::vector<Var> results;
  Func callee;
  std::vector<Expr> actuals;
  static Stmt make(std::vector<Var> results,
                   Func callee, std::vector<Expr> actuals);
  void accept(IRVisitorStrict *v) const {v->visit((const CallStmt*)this);}
};

struct Scope : public StmtNode {
  Stmt scopedStmt;
  static Stmt make(Stmt scopedStmt);
  void accept(IRVisitorStrict *v) const {v->visit((const Scope*)this);}
};

struct IfThenElse : public StmtNode {
  Expr condition;
  Stmt thenBody, elseBody;
  static Stmt make(Expr condition, Stmt thenBody);
  static Stmt make(Expr condition, Stmt thenBody, Stmt elseBody);
  void accept(IRVisitorStrict *v) const {v->visit((const IfThenElse*)this);}
};

struct ForRange : public StmtNode {
  Var var;
  Expr start;
  Expr end;
  Stmt body;
  static Stmt make(Var var, Expr start, Expr end, Stmt body);
  void accept(IRVisitorStrict *v) const {v->visit((const ForRange*)this);}
};

struct ForDomain {
  enum Kind { IndexSet, Endpoints, Edges, Neighbors, NeighborsOf, Diagonal };
  Kind kind;

  /// An index set
  class IndexSet indexSet;

  /// A lookup in the index structures of an edge set
  Expr set;
  Var var;

  ForDomain() {}
  ForDomain(class IndexSet indexSet) : kind(IndexSet), indexSet(indexSet) {}
  ForDomain(Expr set, Var var, Kind kind) : kind(kind), set(set), var(var) {
    iassert(kind != IndexSet);
  }
  ForDomain(Expr set, Var var, Kind kind, class IndexSet indexSet) : kind(kind),
      indexSet(indexSet), set(set), var(var)  {
    iassert(kind == NeighborsOf);
  }
};
std::ostream &operator<<(std::ostream &os, const ForDomain &);

// TODO DEPRECATED: Remove when new index system is in place.
struct For : public StmtNode {
  Var var;
  ForDomain domain;
  Stmt body;
  static Stmt make(Var var, ForDomain domain, Stmt body);
  void accept(IRVisitorStrict *v) const {v->visit((const For*)this);}
};

struct While : public StmtNode {
  Expr condition;
  Stmt body;
  static Stmt make(Expr condition, Stmt body);
  void accept(IRVisitorStrict *v) const {v->visit((const While*)this);}
};

struct Kernel : public StmtNode {
  Var var;
  IndexDomain domain;
  Stmt body;
  static Stmt make(Var var, IndexDomain domain, Stmt body);
  void accept(IRVisitorStrict *v) const {v->visit((const Kernel*)this);}
};

struct Block : public StmtNode {
  Stmt first, rest;
  static Stmt make(Stmt first, Stmt rest);
  static Stmt make(std::vector<Stmt> stmts);
  void accept(IRVisitorStrict *v) const {v->visit((const Block*)this);}
};

struct Print : public StmtNode {
  Expr expr;
  std::string format;
  static Stmt make(Expr expr, std::string format="");
  static Stmt make(std::string str);
  void accept(IRVisitorStrict *v) const {v->visit((const Print*)this);}
};

/// A comment, that can optionally be applied to a statement with footer and
/// header space.
struct Comment : public StmtNode {
  std::string comment;
  Stmt commentedStmt;
  bool footerSpace;
  bool headerSpace;
  static Stmt make(std::string comment, Stmt commentedStmt=Stmt(),
                   bool footerSpace=false, bool headerSpace=false);
  void accept(IRVisitorStrict *v) const {v->visit((const Comment*)this);}
};

/// Empty statement that is convenient during code development.
struct Pass : public StmtNode {
  static Stmt make();
  void accept(IRVisitorStrict *v) const {v->visit((const Pass*)this);}
};

struct TupleRead : public ExprNode {
  Expr tuple, index;
  static Expr make(Expr tuple, Expr index);
  void accept(IRVisitorStrict *v) const {v->visit((const TupleRead*)this);}
};

/// Expression that reads a tensor from an n-dimensional tensor location.
struct TensorRead : public ExprNode {
  Expr tensor;
  std::vector<Expr> indices;

  /// Construct a tensor read that reads a block from the location in `tensor`
  /// specified by `indices`. The caller must either provide one or n indices,
  /// where n is the tensor order. If one index is provided then the tensor read
  /// has already been flattened, and will be directly lowered to a load.
  static Expr make(Expr tensor, std::vector<Expr> indices);
  void accept(IRVisitorStrict *v) const {v->visit((const TensorRead*)this);}
};

struct TensorWrite : public StmtNode {
  // TODO: Consider whether to make tensor a Var
  Expr tensor;
  std::vector<Expr> indices;
  Expr value;
  CompoundOperator cop;
  static Stmt make(Expr tensor, std::vector<Expr> indices, Expr value,
                   CompoundOperator cop=CompoundOperator::None);
  void accept(IRVisitorStrict *v) const {v->visit((const TensorWrite*)this);}
};

struct IndexedTensor : public ExprNode {
  Expr tensor;
  std::vector<IndexVar> indexVars;

  static Expr make(Expr tensor, std::vector<IndexVar> indexVars);
  void accept(IRVisitorStrict *v) const {v->visit((const IndexedTensor*)this);}
};

struct IndexExpr : public ExprNode {
  std::vector<IndexVar> resultVars;
  Expr value;
  std::vector<IndexVar> domain() const;

  static Expr make(std::vector<IndexVar> resultVars, Expr value, 
                   bool isColumnVector = false);
  void accept(IRVisitorStrict *v) const {v->visit((const IndexExpr*)this);}
};

struct Map : public StmtNode {
  std::vector<Var> vars;
  Func function;
  Expr target;
  Expr neighbors;
  std::vector<Expr> partial_actuals;
  ReductionOperator reduction;

  static Stmt make(std::vector<Var> vars,
                   Func function, std::vector<Expr> partial_actuals,
                   Expr target, Expr neighbors=Expr(),
                   ReductionOperator reduction=ReductionOperator());
  void accept(IRVisitorStrict *v) const {v->visit((const Map*)this);}
};

}} // namespace simit::ir

#endif<|MERGE_RESOLUTION|>--- conflicted
+++ resolved
@@ -139,11 +139,8 @@
   static Expr make(int val);
   static Expr make(double val);
   static Expr make(bool val);
-<<<<<<< HEAD
   static Expr make(std::string val);
-=======
   static Expr make(double_complex val);
->>>>>>> 8f216883
   static Expr make(Type type, void* values);
   static Expr make(Type type, std::vector<double> values);
   ~Literal();
