#include "llvm_function.h"

#include <string>
#include <vector>

#include "llvm/IR/LLVMContext.h"
#include "llvm/IR/Instructions.h"
#include "llvm/IR/Function.h"
#include "llvm/IR/DataLayout.h"
#include "llvm/Support/raw_ostream.h"
#include "llvm/Support/DynamicLibrary.h"

#if LLVM_MAJOR_VERSION <= 3 && LLVM_MINOR_VERSION <= 4
#include "llvm/Analysis/Verifier.h"
#else
#include "llvm/IR/Verifier.h"
#endif

#include "llvm_types.h"
#include "llvm_codegen.h"

#include "backend/actual.h"
#include "graph.h"
#include "graph_indices.h"
#include "tensor_index.h"
#include "path_indices.h"
#include "util/collections.h"
#include "util/util.h"
#include "llvm_util.h"

using namespace std;
using namespace simit::ir;

namespace simit {
namespace backend {

typedef void (*FuncPtrType)();

LLVMFunction::LLVMFunction(ir::Func func, const ir::Storage &storage,
                           llvm::Function* llvmFunc, llvm::Module* module,
                           std::shared_ptr<llvm::EngineBuilder> engineBuilder)
    : Function(func), initialized(false), llvmFunc(llvmFunc), module(module),
      harnessModule(new llvm::Module("simit_harness", LLVM_CTX)),
      storage(storage),
      engineBuilder(engineBuilder),
      executionEngine(engineBuilder->setUseMCJIT(true).create()), // MCJIT EE
      harnessEngineBuilder(new llvm::EngineBuilder(harnessModule)),
      harnessExecEngine(harnessEngineBuilder->setUseMCJIT(true).create()),
      deinit(nullptr) {

  // Finalize existing module so we can get global pointer hooks
  // from the LLVM memory manager.
  executionEngine->finalizeObject();

  const Environment& env = getEnvironment();

  // Initialize extern pointers
  for (const VarMapping& externMapping : env.getExterns()) {
    Var bindable = externMapping.getVar();

    // Store a pointer to each of the bindable's extern in externPtrs
    vector<void**> extPtrs;
    for (const Var& ext : externMapping.getMappings()) {
      uint64_t addr = executionEngine->getGlobalValueAddress(ext.getName());
      void** extPtr = (void**)addr;
      *extPtr = nullptr;
      extPtrs.push_back(extPtr);
    }
    iassert(!util::contains(this->externPtrs, bindable.getName()));
    this->externPtrs.insert({bindable.getName(), extPtrs});
  }

  // Initialize temporary pointers
  for (const Var& tmp : env.getTemporaries()) {
    iassert(tmp.getType().isTensor())
        << "Only support tensor temporaries";
    // llvm::GlobalValue* llvmTmp = module->getNamedValue(tmp.getName());
    uint64_t addr = executionEngine->getGlobalValueAddress(tmp.getName());
    void** tmpPtr = (void**)addr;
    *tmpPtr = nullptr;
    temporaryPtrs.insert({tmp.getName(), tmpPtr});
  }

  // Initialize tensorIndex ptrs
  for (const TensorIndex& tensorIndex : env.getTensorIndices()) {
    uint64_t addr;
<<<<<<< HEAD

    if (tensorIndex.getKind() == TensorIndex::PExpr) {
      const Var& coords = tensorIndex.getCoordArray();
      addr = executionEngine->getGlobalValueAddress(coords.getName());
      const uint32_t** coordsPtr = (const uint32_t**)addr;
      *coordsPtr = nullptr;

      const Var& sinks = tensorIndex.getSinkArray();
      addr = executionEngine->getGlobalValueAddress(sinks.getName());
      const uint32_t** sinksPtr = (const uint32_t**)addr;
      *sinksPtr = nullptr;

      const pe::PathExpression& pexpr = tensorIndex.getPathExpression();
      tensorIndexPtrs.insert({pexpr, {coordsPtr, sinksPtr}});
    }
    else if (tensorIndex.getKind() == TensorIndex::Sten) {
      // No need to build in-memory structures
    }
    else {
      not_supported_yet;
    }
=======
    
    const Var& rowptr = tensorIndex.getRowptrArray();
    addr = executionEngine->getGlobalValueAddress(rowptr.getName());
    const uint32_t** rowptrPtr = (const uint32_t**)addr;
    *rowptrPtr = nullptr;

    const Var& colidx = tensorIndex.getColidxArray();
    addr = executionEngine->getGlobalValueAddress(colidx.getName());
    const uint32_t** colidxPtr = (const uint32_t**)addr;
    *colidxPtr = nullptr;

    const pe::PathExpression& pexpr = tensorIndex.getPathExpression();
    tensorIndexPtrs.insert({pexpr, {rowptrPtr, colidxPtr}});
>>>>>>> 9a9090f7
  }

}

LLVMFunction::~LLVMFunction() {
  if (deinit) {
    deinit();
  }
  for (auto& tmpPtr : temporaryPtrs) {
    free(*tmpPtr.second);
    *tmpPtr.second = nullptr;
  }

}

void LLVMFunction::bind(const std::string& name, simit::Set* set) {
  iassert(hasBindable(name));
  iassert(getBindableType(name).isSet());

  if (hasArg(name)) {
    // Check set kinds match
    const ir::SetType* setType = getArgType(name).toSet();
    if (setType->kind == ir::SetType::Unstructured) {
      uassert(set->getKind() == simit::Set::Unstructured)
          << "Must bind an unstructured set to " << name;
    }
    else if (setType->kind == ir::SetType::LatticeLink) {
      uassert(set->getKind() == simit::Set::LatticeLink)
          << "Must bind a lattice link set to " << name;
    }
    else {
      not_supported_yet;
    }
    arguments[name] = std::unique_ptr<Actual>(new SetActual(set));
    initialized = false;
  }
  else {
    globals[name] = std::unique_ptr<Actual>(new SetActual(set));
    const ir::SetType* setType = getGlobalType(name).toSet();

    int *externSizePtr;
    if (setType->kind == ir::SetType::Unstructured) {
      uassert(set->getKind() == simit::Set::Unstructured)
          << "Must bind an unstructured set to " << name;
      // Write set size to extern
      iassert(util::contains(externPtrs, name) && externPtrs.at(name).size()==1);
      externSizePtr = (int*)externPtrs.at(name)[0];
      *externSizePtr = set->getSize();
      externSizePtr++;
    }
    else if (setType->kind == ir::SetType::LatticeLink) {
      uassert(set->getKind() == simit::Set::LatticeLink)
          << "Must bind a lattie link set to " << name;
      // Infer set sizes (TODO: add these to the runtime Set structure)
      // We assume cubic for now.
      int ndims = setType->dimensions;
      vector<int> dimensions = set->getDimensions();
      uassert(dimensions.size() == ndims)
          << "Lattice link set with wrong number of dimensions: "
          << dimensions.size() << " passed, but " << ndims
          << " required";
      
      // Write sizes in all dimensions to extern
      iassert(util::contains(externPtrs, name) && externPtrs.at(name).size()==1);
      externSizePtr = (int*)externPtrs.at(name)[0];
      for (int i = 0; i < ndims; ++i) {
        *externSizePtr = dimensions[i];
        externSizePtr++;
      }
    }
    else {
      not_supported_yet;
    }

    // Write field pointers to extern
    void** externFieldsPtr = (void**)(externSizePtr);
    for (auto& field : setType->elementType.toElement()->fields) {
      *externFieldsPtr = set->getFieldData(field.name);
      ++externFieldsPtr;
    }
  }
}

void LLVMFunction::bind(const std::string& name, void* data) {
  iassert(hasBindable(name));
  if (hasArg(name)) {
    arguments[name] = std::unique_ptr<Actual>(new TensorActual(data));
    initialized = false;
  }
  else if (hasGlobal(name)) {
    globals[name] = std::unique_ptr<Actual>(new TensorActual(data));
    iassert(util::contains(externPtrs, name) && externPtrs.at(name).size()==1);
    *externPtrs.at(name)[0] = data;
  }
}

void LLVMFunction::bind(const std::string& name, TensorData& tensorData) {
  iassert(hasBindable(name));
  tassert(!hasArg(name)) << "Only support global sparse matrices";

  if (hasGlobal(name)) {
    iassert(util::contains(externPtrs,name))
        << "extern " << util::quote(name) << " does not have any extern ptrs";
    iassert(externPtrs.at(name).size() == 3)
        << "extern " << util::quote(name) << " has wrong size "
        << externPtrs.at(name).size();

    // Sparse matrix externs are ordered: data, rowPtr, colInd
    *externPtrs.at(name)[0] = tensorData.getData();
    *externPtrs.at(name)[1] = (void*)tensorData.getRowPtr();
    *externPtrs.at(name)[2] = (void*)tensorData.getColInd();
  }
}

size_t LLVMFunction::size(const ir::IndexDomain& dimension) {
  size_t result = 1;
  for (const ir::IndexSet& indexSet : dimension.getIndexSets()) {
    switch (indexSet.getKind()) {
      case ir::IndexSet::Range:
        result *= indexSet.getSize();
        break;
      case ir::IndexSet::Set: {
        ir::Expr setExpr = indexSet.getSet();
        iassert(ir::isa<ir::VarExpr>(setExpr))
            << "Attempting to get the static size of a runtime dynamic set: "
            << quote(setExpr);
        string setName = ir::to<ir::VarExpr>(setExpr)->var.getName();

        iassert(util::contains(arguments, setName) ||
                util::contains(globals, setName));
        Actual* setActual = util::contains(arguments, setName)
                            ? arguments.at(setName).get()
                            : globals.at(setName).get();
        iassert(isa<SetActual>(setActual));
        Set* set = to<SetActual>(setActual)->getSet();
        result *= set->getSize();
        break;
      }
      case ir::IndexSet::Single:
      case ir::IndexSet::Dynamic:
        not_supported_yet;
    }
    iassert(result != 0);
  }
  return result;
}

Function::FuncType LLVMFunction::init() {
  pe::PathIndexBuilder piBuilder;

  for (auto& pair : arguments) {
    string name = pair.first;
    Actual* actual = pair.second.get();
    if (isa<SetActual>(actual)) {
      Set* set = to<SetActual>(actual)->getSet();
      piBuilder.bind(name,set);
    }
  }

  const Environment& environment = getEnvironment();

  // Initialize indices
  initIndices(piBuilder, environment);

  // Initialize temporaries
  for (const Var& tmp : environment.getTemporaries()) {
    iassert(util::contains(temporaryPtrs, tmp.getName()));
    const Type& type = tmp.getType();

    if (type.isTensor()) {
      const ir::TensorType* tensorType = type.toTensor();
      unsigned order = tensorType->order();
      iassert(order <= 2) << "Higher-order tensors not supported";

      if (order == 1) {
        // Vectors are currently always dense
        IndexDomain vecDimension = tensorType->getDimensions()[0];
        Type blockType = tensorType->getBlockType();
        size_t blockSize = blockType.toTensor()->size();
        size_t componentSize = tensorType->getComponentType().bytes();
        *temporaryPtrs.at(tmp.getName()) =
            calloc(size(vecDimension) *blockSize, componentSize);
      }
      else if (order == 2) {
        Type blockType = tensorType->getBlockType();
        size_t blockSize = blockType.toTensor()->size();
        size_t componentSize = tensorType->getComponentType().bytes();
        iassert(environment.hasTensorIndex(tmp))
          << "No tensor index for: " << tmp;
        const TensorIndex& ti = environment.getTensorIndex(tmp);
        if (ti.getKind() == TensorIndex::PExpr) {
          const pe::PathExpression& pexpr = ti.getPathExpression();
          iassert(util::contains(pathIndices, pexpr));
          size_t matSize = pathIndices.at(pexpr).numNeighbors() *
              blockSize * componentSize;
          *temporaryPtrs.at(tmp.getName()) = malloc(matSize);
        }
        else if (ti.getKind() == TensorIndex::Sten) {
          auto iss = tensorType->getOuterDimensions();
          iassert(iss.size() == 2);
          iassert(iss[0] == iss[1])
              << "Stencil tensor index must be for a homogeneous matrix";
          size_t latticeSize = size(iss[0]);
          const Stencil& stencil = ti.getStencil();
          size_t matSize = stencil.getLayout().size() *
              latticeSize * blockSize * componentSize;
          *temporaryPtrs.at(tmp.getName()) = malloc(matSize);
        }
        else {
          not_supported_yet;
        }
      }
    }
    else {
      unreachable << "don't know how to initialize temporary "
                  << util::quote(tmp);
    }
  }

  // Compile a harness void function without arguments that calls the simit
  // llvm function with pointers to the arguments.
  Function::FuncType func;
  initialized = true;
  vector<string> formals = getArgs();
  iassert(formals.size() == llvmFunc->getArgumentList().size());
  if (llvmFunc->getArgumentList().size() == 0) {
    llvm::Function *initFunc = getInitFunc();
    llvm::Function *deinitFunc = getDeinitFunc();
    uint64_t addr = executionEngine->getFunctionAddress(initFunc->getName());
    FuncPtrType init = reinterpret_cast<decltype(init)>(addr);
    init();
    addr = executionEngine->getFunctionAddress(deinitFunc->getName());
    FuncPtrType deinitPtr = reinterpret_cast<decltype(deinitPtr)>(addr);
    deinit = deinitPtr;
    addr = executionEngine->getFunctionAddress(llvmFunc->getName());
    FuncPtrType funcPtr = reinterpret_cast<decltype(funcPtr)>(addr);
    func = funcPtr;
  }
  else {
    llvm::SmallVector<llvm::Value*, 8> args;
    auto llvmArgIt = llvmFunc->getArgumentList().begin();
    for (const std::string& formal : formals) {
      iassert(util::contains(arguments, formal));

      llvm::Argument* llvmFormal = llvmArgIt++;
      Actual* actual = arguments.at(formal).get();
      ir::Type type = getArgType(formal);
      iassert(type.kind() == ir::Type::Set || type.kind() == ir::Type::Tensor);

      class InitActual : public ActualVisitor {
      public:
        llvm::Value* result;
        Type type;
        llvm::Argument* llvmFormal;
        llvm::Value* init(Actual* a, const Type& t, llvm::Argument* f) {
          this->type = t;
          this->llvmFormal = f;
          a->accept(this);
          return result;
        }

        void visit(SetActual* actual) {
          const ir::SetType *setType = type.toSet();
          Set *set = actual->getSet();

          llvm::StructType *llvmSetType = llvmType(*setType);

          vector<llvm::Constant*> setData;

          if (setType->kind == SetType::Unstructured) {
            // Set size
            setData.push_back(llvmInt(set->getSize()));

            // Edge indices (if the set is an edge set)
            if (setType->endpointSets.size() > 0) {
              // Endpoints index
              setData.push_back(llvmPtr(LLVM_INT_PTR, set->getEndpointsData()));

              // Edges index
              // TODO

              // Neighbor index
              const internal::NeighborIndex *nbrs = set->getNeighborIndex();
              setData.push_back(llvmPtr(LLVM_INT_PTR, nbrs->getStartIndex()));
              setData.push_back(llvmPtr(LLVM_INT_PTR, nbrs->getNeighborIndex()));
            }
          }
          else if (setType->kind == SetType::LatticeLink) {
            int ndims = setType->dimensions;
            vector<int> dimensions = set->getDimensions();
            uassert(dimensions.size() == ndims)
                << "Lattice link set with wrong number of dimensions: "
                << dimensions.size() << " passed, but " << ndims
                << " required";

            // Add sizes in all dimensions to llvm set struct
            for (int i = 0; i < ndims; ++i) {
              setData.push_back(llvmInt(dimensions[i]));
            }
          }
          else {
            not_supported_yet;
          }

          // Fields
          for (auto &field : setType->elementType.toElement()->fields) {
            assert(field.type.isTensor());
            setData.push_back(llvmPtr(*field.type.toTensor(),
                                      set->getFieldData(field.name)));
          }

          result = llvm::ConstantStruct::get(llvmSetType, setData);
        }

        void visit(TensorActual* actual) {
          const ir::TensorType* tensorType = type.toTensor();
          void* tensorData = actual->getData();
          result = (llvmFormal->getType()->isPointerTy())
                   ? llvmPtr(*tensorType, tensorData)
                   : llvmVal(*tensorType, tensorData);
        }
      };
      llvm::Value* llvmActual = InitActual().init(actual, type, llvmFormal);
      args.push_back(llvmActual);
    }

    const std::string initFuncName = string(llvmFunc->getName())+"_init";
    const std::string deinitFuncName = string(llvmFunc->getName())+"_deinit";
    const std::string funcName = llvmFunc->getName();

    // Calling main module functions from the harness requires the
    // symbols to be loaded into the memory manager ahead of finalization
    llvm::sys::DynamicLibrary::AddSymbol(
        initFuncName,
        (void*) executionEngine->getFunctionAddress(initFuncName));
    llvm::sys::DynamicLibrary::AddSymbol(
        deinitFuncName,
        (void*) executionEngine->getFunctionAddress(deinitFuncName));
    llvm::sys::DynamicLibrary::AddSymbol(
        funcName,
        (void*) executionEngine->getFunctionAddress(funcName));

    // Create Init/deinit function harnesses
    createHarness(initFuncName, args);
    createHarness(deinitFuncName, args);
    createHarness(funcName, args);

    // Finalize harness module
    harnessExecEngine->finalizeObject();

    // Fetch hard addresses from ExecutionEngine
    auto init = getHarnessFunctionAddress(initFuncName);
    init();
    deinit = getHarnessFunctionAddress(deinitFuncName);

    // Compute function
    func = getHarnessFunctionAddress(funcName);
    iassert(!llvm::verifyModule(*module))
        << "LLVM module does not pass verification";
    iassert(!llvm::verifyModule(*harnessModule))
        << "LLVM harness module does not pass verification";
  }
  return func;
}

void LLVMFunction::print(std::ostream &os) const {
  std::string fstr;
  llvm::raw_string_ostream rsos(fstr);
  module->print(rsos, nullptr);
  os << rsos.str();
}

void LLVMFunction::printMachine(std::ostream &os) const {
  // TODO: Make printMachine write to os, instead of stderr
  llvm::TargetMachine *target = engineBuilder->selectTarget();
  target->Options.PrintMachineCode = true;
  llvm::ExecutionEngine *printee(engineBuilder->create(target));
  printee->getFunctionAddress(llvmFunc->getName());
  target->Options.PrintMachineCode = false;
}

void LLVMFunction::initIndices(pe::PathIndexBuilder& piBuilder,
                               const Environment& environment) {
  // Initialize indices
  for (const TensorIndex& tensorIndex : environment.getTensorIndices()) {
    if (tensorIndex.getKind() == TensorIndex::PExpr) {
      pe::PathExpression pexpr = tensorIndex.getPathExpression();
      pe::PathIndex pidx = piBuilder.buildSegmented(pexpr, 0);
      pathIndices.insert({pexpr, pidx});

      pair<const uint32_t**,const uint32_t**> ptrPair = tensorIndexPtrs.at(pexpr);

      if (isa<pe::SegmentedPathIndex>(pidx)) {
        const pe::SegmentedPathIndex* spidx = to<pe::SegmentedPathIndex>(pidx);
        *ptrPair.first = spidx->getCoordData();
        *ptrPair.second = spidx->getSinkData();
      }
      else {
        not_supported_yet << "doesn't know how to initialize this pathindex type";
      }
    }
    else if (tensorIndex.getKind() == TensorIndex::Sten) {
      // No index to initialize
    }
    else {
      not_supported_yet;
    }
  }
}

void LLVMFunction::createHarness(
    const std::string &name,
    const llvm::SmallVector<llvm::Value*,8> &args) {
  // Build prototype in harnass module as an extrnal linkage to the
  // function in the main module
  llvm::Function *llvmFunc = module->getFunction(name);
  std::vector<string> argNames;
  std::vector<llvm::Type*> argTypes;
  for (llvm::Argument &arg : llvmFunc->getArgumentList()) {
    argNames.push_back(arg.getName());
    argTypes.push_back(arg.getType());
  }
  llvm::Function *llvmFuncProto = createPrototypeLLVM(
      name, argNames, argTypes, harnessModule, true);
      
  std::string harnessName = name + "_harness";
  llvm::Function *harness = createPrototype(
      harnessName, {}, {}, harnessModule, true);
  auto entry = llvm::BasicBlock::Create(LLVM_CTX, "entry", harness);
  llvm::CallInst *call = llvm::CallInst::Create(llvmFuncProto, args, "", entry);
  call->setCallingConv(llvmFunc->getCallingConv());
  llvm::ReturnInst::Create(harnessModule->getContext(), entry);
}

LLVMFunction::FuncType
LLVMFunction::getHarnessFunctionAddress(const std::string &name) {
  std::string fullName = name + "_harness";
  uint64_t addr = harnessExecEngine->getFunctionAddress(fullName);
  iassert(addr != 0)
      << "MCJIT prevents modifying the module after ExecutionEngine code "
      << "generation. Ensure all functions are created before fetching "
      << "function addresses.";
  FuncPtrType funcPtr = reinterpret_cast<decltype(funcPtr)>(addr);
  return funcPtr;
}

llvm::Function *LLVMFunction::getInitFunc() const {
  return module->getFunction(string(llvmFunc->getName()) + "_init");
}

llvm::Function *LLVMFunction::getDeinitFunc() const {
  return module->getFunction(string(llvmFunc->getName()) + "_deinit");
}

}} // unnamed namespace<|MERGE_RESOLUTION|>--- conflicted
+++ resolved
@@ -84,21 +84,20 @@
   // Initialize tensorIndex ptrs
   for (const TensorIndex& tensorIndex : env.getTensorIndices()) {
     uint64_t addr;
-<<<<<<< HEAD
 
     if (tensorIndex.getKind() == TensorIndex::PExpr) {
-      const Var& coords = tensorIndex.getCoordArray();
-      addr = executionEngine->getGlobalValueAddress(coords.getName());
-      const uint32_t** coordsPtr = (const uint32_t**)addr;
-      *coordsPtr = nullptr;
-
-      const Var& sinks = tensorIndex.getSinkArray();
-      addr = executionEngine->getGlobalValueAddress(sinks.getName());
-      const uint32_t** sinksPtr = (const uint32_t**)addr;
-      *sinksPtr = nullptr;
+      const Var& rowptr = tensorIndex.getRowptrArray();
+      addr = executionEngine->getGlobalValueAddress(rowptr.getName());
+      const uint32_t** rowptrPtr = (const uint32_t**)addr;
+      *rowptrPtr = nullptr;
+
+      const Var& colidx = tensorIndex.getColidxArray();
+      addr = executionEngine->getGlobalValueAddress(colidx.getName());
+      const uint32_t** colidxPtr = (const uint32_t**)addr;
+      *colidxPtr = nullptr;
 
       const pe::PathExpression& pexpr = tensorIndex.getPathExpression();
-      tensorIndexPtrs.insert({pexpr, {coordsPtr, sinksPtr}});
+      tensorIndexPtrs.insert({pexpr, {rowptrPtr, colidxPtr}});
     }
     else if (tensorIndex.getKind() == TensorIndex::Sten) {
       // No need to build in-memory structures
@@ -106,21 +105,6 @@
     else {
       not_supported_yet;
     }
-=======
-    
-    const Var& rowptr = tensorIndex.getRowptrArray();
-    addr = executionEngine->getGlobalValueAddress(rowptr.getName());
-    const uint32_t** rowptrPtr = (const uint32_t**)addr;
-    *rowptrPtr = nullptr;
-
-    const Var& colidx = tensorIndex.getColidxArray();
-    addr = executionEngine->getGlobalValueAddress(colidx.getName());
-    const uint32_t** colidxPtr = (const uint32_t**)addr;
-    *colidxPtr = nullptr;
-
-    const pe::PathExpression& pexpr = tensorIndex.getPathExpression();
-    tensorIndexPtrs.insert({pexpr, {rowptrPtr, colidxPtr}});
->>>>>>> 9a9090f7
   }
 
 }
@@ -324,7 +308,7 @@
           iassert(iss[0] == iss[1])
               << "Stencil tensor index must be for a homogeneous matrix";
           size_t latticeSize = size(iss[0]);
-          const Stencil& stencil = ti.getStencil();
+          const StencilLayout& stencil = ti.getStencilLayout();
           size_t matSize = stencil.getLayout().size() *
               latticeSize * blockSize * componentSize;
           *temporaryPtrs.at(tmp.getName()) = malloc(matSize);
