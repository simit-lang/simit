--- conflicted
+++ resolved
@@ -307,20 +307,12 @@
   Expr end = rewrite(op->end);
   Stmt body = rewrite(op->body);
   
-<<<<<<< HEAD
-  if (body == op->body && start == op->start && end == op->end)
-    stmt = op;
-  else
-    stmt = ForRange::make(op->var, op->start, op->end, op->body);
-
-=======
   if (body == op->body && start == op->start && end == op->end) {
     stmt = op;
   }
   else {
     stmt = ForRange::make(op->var, start, end, body);
   }
->>>>>>> f8334381
 }
 
 void IRRewriter::visit(const For *op) {
