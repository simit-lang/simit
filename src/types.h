#ifndef SIMIT_TYPES_H
#define SIMIT_TYPES_H

#include <cstddef>
#include <memory>
#include <string>
#include <vector>
#include <map>
#include <iostream>

#include "complex_types.h"
#include "domain.h"

// TODO: Refactor the type system:
//       - Make the Type class work similar to Expr
//       - Make ScalarType a Type TypeNode instance

namespace simit {
namespace ir {

class Expr;

struct TypeNode {};
struct ScalarType;
struct TensorType;
struct ElementType;
struct SetType;
struct TupleType;
struct ArrayType;

class Type {
public:
  enum Kind {Tensor, Element, Set, Tuple, Array};
  Type() : ptr(nullptr) {}
  Type(TensorType* tensor);
  Type(ElementType* element);
  Type(SetType* set);
  Type(TupleType* tuple);
  Type(ArrayType* array);

  bool defined() const { return ptr != nullptr; }

  Kind kind() const { return _kind; }

  bool isTensor()  const { return _kind==Tensor; }
  bool isElement() const { return _kind==Element; }
  bool isSet()     const { return _kind==Set; }
  bool isTuple()   const { return _kind==Tuple; }
  bool isArray()   const { return _kind==Array; }

  const TensorType*  toTensor()  const {iassert(isTensor());  return tensor;}
  const ElementType* toElement() const {iassert(isElement()); return element;}
  const SetType*     toSet()     const {iassert(isSet());     return set;}
  const TupleType*   toTuple()   const {iassert(isTuple());   return tuple;}
  const ArrayType*   toArray()   const {iassert(isArray());   return array;}

private:
  Kind _kind;
  union {
    TensorType  *tensor;
    ElementType *element;
    SetType     *set;
    TupleType   *tuple;
    ArrayType   *array;
  };
  std::shared_ptr<TypeNode> ptr;
};

struct ScalarType {
<<<<<<< HEAD
  enum Kind {Float, Int, Boolean, String};
=======
  enum Kind {Float, Int, Boolean, Complex};
>>>>>>> 8f216883

  ScalarType() : kind(Int) {}
  ScalarType(Kind kind) : kind(kind) {}

  static unsigned floatBytes;

  Kind kind;

  static bool singleFloat();

  // TODO: Add variable bit sizes later
//  unsigned bits;
//  unsigned bytes() const { return (bits + 7) / 8; }

  unsigned bytes() const {
    if (isInt()) {
      return 4;
    }
    else if (isBoolean()) {
      return (unsigned int)sizeof(bool);
    }
<<<<<<< HEAD
    else if (isString()) {
      return (unsigned int)sizeof(char);
=======
    else if (isComplex()) {
      // Use the precision defined by floatBytes
      return floatBytes*2;
>>>>>>> 8f216883
    }
    else {
      iassert(isFloat());
      return floatBytes;
    }
  }

  bool isInt () const { return kind == Int; }
  bool isFloat() const { return kind == Float; }
  bool isBoolean() const { return kind == Boolean; }
<<<<<<< HEAD
  bool isString() const { return kind == String; }
  bool isNumeric() const { return kind == Int || kind == Float; }
=======
  bool isComplex() const { return kind == Complex; }
  bool isNumeric() const {
    return kind == Int || kind == Float || kind == Complex;
  }
>>>>>>> 8f216883
};

/** Helper to convert from C++ type to Simit Type. */
template<typename T> inline ScalarType typeOf() {
  ierror << "Unsupported type";
  return ScalarType::Int; // Suppress warning
}

template<> inline ScalarType typeOf<int>() {
  return ScalarType::Int;
}

template<> inline ScalarType typeOf<float>() {
  return ScalarType::Float;
}

template<> inline ScalarType typeOf<double>() {
  return ScalarType::Float;
}

template<> inline ScalarType typeOf<bool>() {
  return ScalarType::Boolean;
}

template<> inline ScalarType typeOf<float_complex>() {
  return ScalarType::Complex;
}

template<> inline ScalarType typeOf<double_complex>() {
  return ScalarType::Complex;
}


// TODO: Change the implementation of TensorType store a blockType plus outer
//       dimensions.  With the current scheme we cannot distinguish between a
//       vector of matrices and a matrix of vectors, both of which must be
//       permitted.
struct TensorType : TypeNode {
public:
  size_t order() const;
  ScalarType getComponentType() const {return componentType;}

  std::vector<IndexDomain> getDimensions() const;

  /// Returns the dimensions of a tensor where each block is a component.  These
  /// dimensions are not nested.  Note also that it is allowed for a tensor to
  /// have fewer outer than inner dimensions (e.g. a vector of matrices).
  std::vector<IndexSet> getOuterDimensions() const;

  /// Returns the type of the blocks in this tensor.
  Type getBlockType() const;

  size_t size() const;

  bool isSparse() const;
  bool hasSystemDimensions() const;

  static Type make(ScalarType componentType) {
    std::vector<IndexDomain> dimensions;
    return TensorType::make(componentType, dimensions);
  }

  static Type make(ScalarType componentType,
                   std::vector<IndexDomain> dimensions,
                   bool isColumnVector = false) {
    TensorType *type = new TensorType;
    type->componentType = componentType;
    type->dims = dimensions;
    type->isColumnVector = isColumnVector;
    return type;
  }

  /// Marks whether the tensor type is a column vector.  This information is
  /// not used by the Simit compiler, but is here to ease frontend development.
  bool isColumnVector;

private:
  ScalarType componentType;
  std::vector<IndexDomain> dims;
};

struct Field {
  Field(std::string name, Type type) : name(name), type(type) {}

  std::string name;
  Type type;
};

struct ElementType : TypeNode {
  std::string name;

  /// Maps field names to their types and locations in the element
  std::vector<Field> fields;

  /// Lookup data structure, use the field method to access fields by names.
  std::map<std::string,unsigned> fieldNames;

  bool hasField(std::string fieldName) const {
    return fieldNames.find(fieldName) != fieldNames.end();
  }

  const Field& field(const std::string& fieldName) const {
    iassert(hasField(fieldName)) << "Undefined field '"
                                 << fieldName << "' in '" << name << "'";
    return fields[fieldNames.at(fieldName)];
  }

  static Type make(std::string name, std::vector<Field> fields) {
    ElementType *type = new ElementType;
    type->name = name;
    type->fields = fields;
    for (size_t i=0; i < fields.size(); ++i) {
      type->fieldNames[fields[i].name] = i;
    }
    return type;
  }
};


/// The type of a Simit set.  If the set is an edge set then the vector
/// endpointSets contains the sets each endpoint of an edge comes from.
struct SetType : TypeNode {
  Type elementType;

  /// Endpoint sets.  These are stored as pointers to break an include cycle
  /// between this file and ir.h.
  std::vector<Expr*> endpointSets;

  size_t getCardinality() const {return endpointSets.size();}

  // TODO: Add method to retrieve a set field (compute from elementType fields)

  static Type make(Type elementType, const std::vector<Expr>& endpointSets);
  ~SetType();
};

struct TupleType : TypeNode {
  Type elementType;
  int size;

  static Type make(Type elementType, int size) {
    iassert(elementType.isElement());
    TupleType *type = new TupleType;
    type->elementType = elementType;
    type->size = size;
    return type;
  }
};

struct ArrayType : TypeNode {
  ScalarType elementType;

  unsigned size;  // optional size: 0 means dynamic size

  static Type make(ScalarType elementType, unsigned size=0) {
    ArrayType* type = new ArrayType;
    type->elementType = elementType;
    type->size = size;
    return type;
  }
};


// Type functions
inline Type::Type(TensorType* tensor)
    : _kind(Tensor), tensor(tensor), ptr(tensor) {}
inline Type::Type(ElementType* element)
    : _kind(Element), element(element), ptr(element) {}
inline Type::Type(SetType* set)
    : _kind(Set), set(set), ptr(set) {}
inline Type::Type(TupleType* tuple)
    : _kind(Tuple), tuple(tuple), ptr(tuple) {}
inline Type::Type(ArrayType* array)
    : _kind(Array), array(array), ptr(array) {}


inline bool isScalar(Type type) {
  return type.kind()==Type::Tensor && type.toTensor()->order() == 0;
}

inline bool isBoolean(Type type) {
  return isScalar(type) && type.toTensor()->getComponentType().isBoolean();
}

inline bool isInt(Type type) {
  return isScalar(type) && type.toTensor()->getComponentType().isInt();
}

inline bool isString(Type type) {
  return isScalar(type) && type.toTensor()->getComponentType().isString();
}

/// A system tensor is a tensor whose dimensions contain at least one set.
inline bool isSystemTensorType(const TensorType* type) {
  return type->hasSystemDimensions();
}

/// A system tensor is a tensor whose dimensions contain at least one set.
inline bool isSystemTensorType(Type type) {
  if (type.isTensor() && isSystemTensorType(type.toTensor())) {
    return true;
  }
  else {
    return false;
  }
}

/// An element tensor is a tensor whose dimensions contain no sets.
inline bool isElementTensorType(const TensorType* type) {
  return !isSystemTensorType(type);
}

/// An element tensor is a tensor whose dimensions contain no sets.
inline bool isElementTensorType(Type type) {
  return !isSystemTensorType(type);
}

bool operator==(const Type&, const Type&);
bool operator!=(const Type&, const Type&);

bool operator==(const ScalarType&, const ScalarType&);
bool operator==(const TensorType&, const TensorType&);
bool operator==(const ElementType&, const ElementType&);
bool operator==(const SetType&, const SetType&);
bool operator==(const TupleType&, const TupleType&);
bool operator==(const ArrayType&, const ArrayType&);

bool operator!=(const ScalarType&, const ScalarType&);
bool operator!=(const TensorType&, const TensorType&);
bool operator!=(const ElementType&, const ElementType&);
bool operator!=(const SetType&, const SetType&);
bool operator!=(const TupleType&, const TupleType&);
bool operator!=(const ArrayType&, const ArrayType&);

std::ostream& operator<<(std::ostream&, const Type&);
std::ostream& operator<<(std::ostream&, const ScalarType&);
std::ostream& operator<<(std::ostream&, const TensorType&);
std::ostream& operator<<(std::ostream&, const ElementType&);
std::ostream& operator<<(std::ostream&, const SetType&);
std::ostream& operator<<(std::ostream&, const TupleType&);
std::ostream& operator<<(std::ostream&, const ArrayType&);

// Common types
const Type Int = TensorType::make(ScalarType(ScalarType::Int));
const Type Float = TensorType::make(ScalarType(ScalarType::Float));
const Type Boolean = TensorType::make(ScalarType(ScalarType::Boolean));
<<<<<<< HEAD
const Type String = TensorType::make(ScalarType(ScalarType::String));
=======
const Type Complex = TensorType::make(ScalarType(ScalarType::Complex));
>>>>>>> 8f216883

}}

#endif<|MERGE_RESOLUTION|>--- conflicted
+++ resolved
@@ -67,11 +67,7 @@
 };
 
 struct ScalarType {
-<<<<<<< HEAD
-  enum Kind {Float, Int, Boolean, String};
-=======
-  enum Kind {Float, Int, Boolean, Complex};
->>>>>>> 8f216883
+  enum Kind {Float, Int, Boolean, Complex, String};
 
   ScalarType() : kind(Int) {}
   ScalarType(Kind kind) : kind(kind) {}
@@ -93,14 +89,12 @@
     else if (isBoolean()) {
       return (unsigned int)sizeof(bool);
     }
-<<<<<<< HEAD
-    else if (isString()) {
-      return (unsigned int)sizeof(char);
-=======
     else if (isComplex()) {
       // Use the precision defined by floatBytes
       return floatBytes*2;
->>>>>>> 8f216883
+    }
+    else if (isString()) {
+      return (unsigned int)sizeof(char);
     }
     else {
       iassert(isFloat());
@@ -111,15 +105,11 @@
   bool isInt () const { return kind == Int; }
   bool isFloat() const { return kind == Float; }
   bool isBoolean() const { return kind == Boolean; }
-<<<<<<< HEAD
   bool isString() const { return kind == String; }
-  bool isNumeric() const { return kind == Int || kind == Float; }
-=======
   bool isComplex() const { return kind == Complex; }
   bool isNumeric() const {
     return kind == Int || kind == Float || kind == Complex;
   }
->>>>>>> 8f216883
 };
 
 /** Helper to convert from C++ type to Simit Type. */
@@ -366,11 +356,8 @@
 const Type Int = TensorType::make(ScalarType(ScalarType::Int));
 const Type Float = TensorType::make(ScalarType(ScalarType::Float));
 const Type Boolean = TensorType::make(ScalarType(ScalarType::Boolean));
-<<<<<<< HEAD
+const Type Complex = TensorType::make(ScalarType(ScalarType::Complex));
 const Type String = TensorType::make(ScalarType(ScalarType::String));
-=======
-const Type Complex = TensorType::make(ScalarType(ScalarType::Complex));
->>>>>>> 8f216883
 
 }}
 
