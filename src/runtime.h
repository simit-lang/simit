#ifndef SIMIT_RUNTIME_H
#define SIMIT_RUNTIME_H

#ifdef EIGEN
#include <Eigen/Core>
#include <Eigen/Dense>

extern "C" {
<<<<<<< HEAD
=======
// appease GCC
double cMatSolve_f64(double* bufferA, double* bufferX, double* bufferC,
                     int rows, int columns);
float cMatSolve_f32(float* bufferA, float* bufferX, float* bufferC,
                    int rows, int columns);
int loc(int v0, int v1, int *neighbors_start, int *neighbors);
double dot_f64(double* a, double* b, int len);
float dot_f32(float* a, float* b, int len);
double norm_f64(double* a, int len);
float norm_f32(float* a, int len);
double atan2_f64(double y, double x);
float atan2_f32(float y, float x);
double tan_f64(double x);
float tan_f32(float x);
double asin_f64(double x);
float asin_f32(float x);
double acos_f64(double x);
float acos_f32(float x);
double det3(double * a);
void inv3(double * a, double * inv);

>>>>>>> 55c5d96f
double cMatSolve_f64(double* bufferA, double* bufferX, double* bufferC,
                 int rows, int columns) {
  using namespace Eigen;
  auto Amat = new Map<Matrix<double,Dynamic,Dynamic,RowMajor>>(bufferA, rows,
                                                               columns);
  auto xvec = new Eigen::Map<Eigen::Matrix<double,Dynamic,1>>(bufferX, rows);
  auto cvec = new Eigen::Map<Eigen::Matrix<double,Dynamic,1>>(bufferC, rows);

  // TODO: this may be overkill
  // we can probably get away with LLT or LDLT instead
  *cvec = Amat->colPivHouseholderQr().solve(*xvec);

  return 1.0;
}

float cMatSolve_f32(float* bufferA, float* bufferX, float* bufferC,
                int rows, int columns) {
  using namespace Eigen;
  auto Amat = new Map<Matrix<float,Dynamic,Dynamic,RowMajor>>(bufferA, rows,
                                                              columns);
  auto xvec = new Eigen::Map<Eigen::Matrix<float,Dynamic,1>>(bufferX, rows);
  auto cvec = new Eigen::Map<Eigen::Matrix<float,Dynamic,1>>(bufferC, rows);

  // TODO: this may be overkill
  // we can probably get away with LLT or LDLT instead
  *cvec = Amat->colPivHouseholderQr().solve(*xvec);

  return 1.0;
}
}
#endif

extern "C" {

int loc(int v0, int v1, int *neighbors_start, int *neighbors) {
  int l = neighbors_start[v0];
  while(neighbors[l] != v1) l++;
  return l;
}

// dot product
double dot_f64(double* a, double* b, int len) {
  double result = 0.0;
  for (int i=0; i<len; i++)
    result += a[i] * b[i];
  
  return result;
}

float dot_f32(float* a, float* b, int len) {
  float result = 0.0;
  for (int i=0; i<len; i++)
    result += a[i] * b[i];
  
  return result;
}

// norm
double norm_f64(double* a, int len) {
  return sqrt(dot_f64(a, a, len));
}

float norm_f32(float* a, int len) {
  return sqrt(dot_f32(a, a, len));
}

// atan2 wrapper
double atan2_f64(double y, double x) {
  return atan2(y, x);
}
float atan2_f32(float y, float x) {
  double d_y = y;
  double d_x = x;
  return (float)atan2(d_y, d_x);
}

// tan wrapper
double tan_f64(double x) {
  return tan(x);
}
float tan_f32(float x) {
  double d_x = x;
  return (float)tan(d_x);
}

// asin wrapper
double asin_f64(double x) {
  return asin(x);
}
float asin_f32(float x) {
  double d_x = x;
  return (float)asin(d_x);
}

// acos wrapper
double acos_f64(double x) {
  return acos(x);
}
float acos_f32(float x) {
  double d_x = x;
  return (float)acos(d_x);
}

//  0 1 2
//  3 4 5
//  6 7 8
double det3(double * a){
  return a[0] * (a[4]*a[8]-a[5]*a[7]) 
       - a[1] * (a[3]*a[8]-a[5]*a[6])
       + a[2] * (a[3]*a[7]-a[4]*a[6]);
}

void inv3(double * a, double * inv){
  double cof00 = a[4]*a[8]-a[5]*a[7];
  double cof01 =-a[3]*a[8]-a[5]*a[6];
  double cof02 = a[3]*a[7]-a[4]*a[6];
  
  double cof10 =-a[1]*a[8]-a[2]*a[7];
  double cof11 = a[0]*a[8]-a[2]*a[7];
  double cof12 =-a[0]*a[7]-a[1]*a[6];

  double cof20 = a[1]*a[5]-a[2]*a[4];
  double cof21 =-a[0]*a[5]-a[2]*a[3];
  double cof22 = a[0]*a[4]-a[1]*a[3];

  double determ = a[0] * cof00 + a[1] * cof01 + a[2]*cof02;
  
  determ = 1.0/determ;
  inv[0] = cof00 * determ;
  inv[1] = cof10 * determ;
  inv[2] = cof20 * determ;

  inv[3] = cof01 * determ;
  inv[4] = cof11 * determ;
  inv[5] = cof21 * determ;

  inv[6] = cof02 * determ;
  inv[7] = cof12 * determ;
  inv[8] = cof22 * determ;
  
}
}
#endif<|MERGE_RESOLUTION|>--- conflicted
+++ resolved
@@ -6,8 +6,7 @@
 #include <Eigen/Dense>
 
 extern "C" {
-<<<<<<< HEAD
-=======
+
 // appease GCC
 double cMatSolve_f64(double* bufferA, double* bufferX, double* bufferC,
                      int rows, int columns);
@@ -29,7 +28,6 @@
 double det3(double * a);
 void inv3(double * a, double * inv);
 
->>>>>>> 55c5d96f
 double cMatSolve_f64(double* bufferA, double* bufferX, double* bufferC,
                  int rows, int columns) {
   using namespace Eigen;
