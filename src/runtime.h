--- conflicted
+++ resolved
@@ -25,19 +25,10 @@
 
 extern "C" {
 
-<<<<<<< HEAD
-int loc(int v0, int v1) {
-  printf("(%d, %d)\n", v0, v1);
-//  int l = neighbors_summary[v0];
-//  while(neighbors[l] != v1) l++;
-//  return l;
-  return 0;
-=======
 int loc(int v0, int v1, int *neighbors_start, int *neighbors) {
   int l = neighbors_start[v0];
   while(neighbors[l] != v1) l++;
   return l;
->>>>>>> f8334381
 }
 
 }
