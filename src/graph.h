--- conflicted
+++ resolved
@@ -65,11 +65,8 @@
     return os << er.ident;
   }
 
-<<<<<<< HEAD
-=======
   int ident;
 
->>>>>>> f8334381
 private:
   explicit inline ElementRef(int ident) : ident(ident) {}
 
@@ -190,19 +187,11 @@
 
     ElementIterator(const SetBase* set, int idx=0) : curElem(idx), set(set) { }
     ElementIterator(const ElementIterator& other) : curElem(other.curElem),
-<<<<<<< HEAD
                                                     set(other.set) {}
-    
+
     reference operator*() {return curElem;}
     pointer operator->() {return &curElem;}
-    
-=======
-    set(other.set) {}
-
-    reference operator*() {return curElem;}
-    pointer operator->() {return &curElem;}
-
->>>>>>> f8334381
+
     ElementIterator& operator++() {
       curElem.ident++;
       return *this;
@@ -323,15 +312,10 @@
     }
 
     bool lessThan(const EndpointIterator &other) const {
-<<<<<<< HEAD
-      iassert(this->set == other.set) << "Comparing EndpointIterators from two different Sets";
-      iassert(this->curElem.ident == other.curElem.ident) << "Comparing EndpointIterators over two different edges";
-=======
       iassert(this->set == other.set)
           << "Comparing EndpointIterators from two different Sets";
       iassert(this->curElem.ident == other.curElem.ident)
           << "Comparing EndpointIterators over two different edges";
->>>>>>> f8334381
       return this->endpointNum < other.endpointNum;
     }
 
@@ -357,21 +341,13 @@
     return EndpointIterator(this, edge, cardinality);
   }
 
-<<<<<<< HEAD
   void *getFieldData(const std::string &fieldName) {
-=======
-  const void *getFieldData(const std::string &fieldName) const {
->>>>>>> f8334381
     iassert(fieldNames.find(fieldName) != fieldNames.end());
     return fields[fieldNames.at(fieldName)]->data;
   }
 
   /// Get an array containing, for each edge in a set, the elements it connects.
-<<<<<<< HEAD
   int *getEndpointsData() { return endpoints; }
-=======
-  const int *getEndpointsData() const {return endpoints;}
->>>>>>> f8334381
 
   /// If this set is an edge set with cardinality 2 then return an index that
   /// for each element in the first connected set contains it's neighbors in the
