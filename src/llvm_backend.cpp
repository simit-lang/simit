--- conflicted
+++ resolved
@@ -394,10 +394,6 @@
     val = emitCall("loc", args, LLVM_INT);
     return;
   }
-<<<<<<< HEAD
-  else if (op->func == ir::Intrinsics::loc) {
-    val = emitCall("loc", {llvmInt(0), llvmInt(0)}, LLVM_INT);
-=======
   else if (op->func == ir::Intrinsics::dot) {
     // we need to add the vector length to the args
     auto type1 = op->actuals[0].type().toTensor();
@@ -406,7 +402,6 @@
       "dimension mismatch in dot product";
     args.push_back(emitComputeLen(type1->dimensions[0]));
     val = emitCall("dot", args, LLVM_DOUBLE);
->>>>>>> 09a12e27
     return;
   }
   else {
@@ -575,51 +570,10 @@
 }
 
 void LLVMBackend::visit(const AssignStmt *op) {
-<<<<<<< HEAD
-  /// \todo assignment of scalars to tensors and tensors to tensors should be
-  ///       handled by the lowering so that we only assign scalars to scalars
-  ///       in the backend
-//  iassert(isScalar(op->value.type()) &&
-//         "assignment non-scalars should have been lowered by now");
-
-  iassert(op->var.getType().isTensor() && op->value.type().isTensor());
-
-  llvm::Value *value = compile(op->value);
-  string varName = op->var.getName();
-
-  // Assigned for the first time
-  if (!symtable.contains(varName)) {
-    emitFirstAssign(op, varName);
-  }
-  iassert(symtable.contains(varName));
-
-  llvm::Value *varPtr = symtable.get(varName);
-  iassert(varPtr->getType()->isPointerTy());
-
-  Var var = op->var;
-  const TensorType *varType = var.getType().toTensor();
-  const TensorType *valType = op->value.type().toTensor();
-
-  // Assigning a scalar to a scalar
-  if (varType->order() == 0 && valType->order() == 0) {
-    builder->CreateStore(value, varPtr);
-    value->setName(varName + VAL_SUFFIX);
-  }
-  // Assigning a scalar to an n-order tensor
-  else if (varType->order() > 0 && valType->order() == 0) {
-    if (isa<Literal>(op->value) &&
-        ((double*)to<Literal>(op->value)->data)[0] == 0.0) {
-      // emit memset 0
-      llvm::Value *varLen = emitComputeLen(varType, storage.get(var));
-      unsigned compSize = varType->componentType.bytes();
-      llvm::Value *varSize = builder->CreateMul(varLen, llvmInt(compSize));
-      builder->CreateMemSet(varPtr, llvmInt(0,8), varSize, compSize);
-=======
   switch (op->cop.kind) {
     case ir::CompoundOperator::None: {
       emitAssign(op->var, op->value);
       return;
->>>>>>> 09a12e27
     }
     case ir::CompoundOperator::Add: {
       emitAssign(op->var, Add::make(op->var, op->value));
@@ -1179,13 +1133,6 @@
   builder->CreateCall(printfFunc, printfArgs);
 }
 
-<<<<<<< HEAD
-void LLVMBackend::emitFirstAssign(const ir::AssignStmt *op,
-                                  const std::string& varName) {
-  ScalarType type = op->value.type().toTensor()->componentType;
-  llvm::Value *var = builder->CreateAlloca(createLLVMType(type));
-  symtable.insert(varName, var);
-=======
 void LLVMBackend::emitFirstAssign(const ir::Var& var,
                                   const ir::Expr& value) {
   ScalarType type = value.type().toTensor()->componentType;
@@ -1242,7 +1189,6 @@
   else {
     ierror;
   }
->>>>>>> 09a12e27
 }
 
 }}  // namespace simit::internal