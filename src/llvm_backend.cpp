#include "llvm_backend.h"

#include <cstdint>
#include <iostream>
#include <stack>
#include <algorithm>

#include "llvm/IR/LLVMContext.h"
#include "llvm/IR/Module.h"
#include "llvm/IR/IRBuilder.h"
#include "llvm/IR/Value.h"
#include "llvm/IR/Instructions.h"
#include "llvm/IR/Intrinsics.h"
#include "llvm/IR/Type.h"
#include "llvm/IR/Function.h"
#include "llvm/Support/raw_ostream.h"

#include "llvm/ADT/SmallVector.h"
#include "llvm/Analysis/Verifier.h"
#include "llvm/Support/TargetSelect.h"
#include "llvm/ExecutionEngine/JIT.h"

#include "llvm/PassManager.h"
#include "llvm/Analysis/Passes.h"
#include "llvm/Transforms/Scalar.h"

#include "llvm_codegen.h"
#include "types.h"
#include "ir.h"
#include "ir_printer.h"
#include "ir_queries.h"
#include "llvm_function.h"
#include "macros.h"
#include "runtime.h"

using namespace std;
using namespace simit::ir;
using namespace simit::internal;

namespace simit {
namespace internal {

// appease GCC
llvm::ExecutionEngine *createExecutionEngine(llvm::Module *module);

const std::string VAL_SUFFIX(".val");
const std::string PTR_SUFFIX(".ptr");
const std::string LEN_SUFFIX(".len");

// class LLVMBackend
bool LLVMBackend::llvmInitialized = false;

llvm::ExecutionEngine *createExecutionEngine(llvm::Module *module) {
  llvm::EngineBuilder engineBuilder(module);
  llvm::ExecutionEngine *ee = engineBuilder.create();
  iassert(ee != nullptr) << "Could not create ExecutionEngine";
  return ee;
}

LLVMBackend::LLVMBackend() : builder(new llvm::IRBuilder<>(LLVM_CONTEXT)),
                             val(nullptr) {
  // For now we'll assume fields are always dense row major
  this->fieldStorage = TensorStorage::DenseRowMajor;

  if (!llvmInitialized) {
    llvm::InitializeNativeTarget();
    llvmInitialized = true;
  }
}

LLVMBackend::~LLVMBackend() {}

simit::Function *LLVMBackend::compile(Func func) {
  this->module = new llvm::Module("simit", LLVM_CONTEXT);
  llvm::ExecutionEngine *ee = createExecutionEngine(module);
  auto executionEngine = shared_ptr<llvm::ExecutionEngine>(ee);

  iassert(func.getBody().defined()) << "cannot compile an undefined function";

  map<Var, llvm::Value*> buffers;

  // Create compute functions
  vector<Func> callTree = getCallTree(func);
  std::reverse(callTree.begin(), callTree.end());

  llvm::Function *llvmFunc = nullptr;
  for (auto &f : callTree) {
    if (f.getKind() != Func::Internal) continue;
    iassert(f.getBody().defined());

    this->storage = f.getStorage();

    // Allocate buffers for local variables in global storage.
    // TODO: We should allocate small local dense tensors on the stack
    map<Var, llvm::Value*> localBuffers;
    for (auto &var : storage) {
      if (!storage.get(var).needsInitialization()) continue;

      iassert(var.getType().isTensor());
      llvm::Type *ctype = createLLVMType(var.getType().toTensor()->componentType);
      llvm::PointerType *globalType = llvm::PointerType::getUnqual(ctype);

      llvm::GlobalVariable* buffer =
      new llvm::GlobalVariable(*module, globalType,
                               false, llvm::GlobalValue::InternalLinkage,
                               llvm::ConstantPointerNull::get(globalType),
                               var.getName());
      buffer->setAlignment(8);
      localBuffers.insert(pair<Var,llvm::Value*>(var,buffer));
    }
    buffers.insert(localBuffers.begin(), localBuffers.end());

    // Emit function
    llvmFunc = emitEmptyFunction(f.getName(), f.getArguments(),
                                 f.getResults());

    // Load localBuffers
    for (auto &buffer : localBuffers) {
      Var var = buffer.first;
      llvm::Value *bufferVal = buffer.second;
      llvm::Value *llvmTmp = builder->CreateLoad(bufferVal, bufferVal->getName());
      symtable.insert(var, llvmTmp);
    }

    // Add constants to symbol table
    for (auto &global : f.getEnvironment().globals) {
      symtable.insert(global.first, compile(global.second));
    }
    
    compile(f.getBody());
    builder->CreateRetVoid();
    symtable.clear();
  }
  iassert(llvmFunc);

  // Declare malloc and free
  llvm::FunctionType *m =
      llvm::FunctionType::get(LLVM_INT8PTR, {LLVM_INT}, false);
  llvm::Function *malloc =
      llvm::Function::Create(m, llvm::Function::ExternalLinkage, "malloc",
                             module);

  llvm::FunctionType *f =
      llvm::FunctionType::get(LLVM_VOID, {LLVM_INT8PTR}, false);
  llvm::Function *free =
      llvm::Function::Create(f, llvm::Function::ExternalLinkage, "free",
                             module);


  // Create initialization function
  emitEmptyFunction(func.getName()+".init",
                    func.getArguments(), func.getResults());

  for (auto &buffer : buffers) {
    Var var = buffer.first;
    llvm::Value *bufferVal = buffer.second;

    Type type = var.getType();
    llvm::Type *llvmType = createLLVMType(type);

    iassert(type.isTensor());
    const TensorType *ttype = type.toTensor();
    llvm::Value *len = emitComputeLen(ttype, storage.get(var));
    unsigned compSize = ttype->componentType.bytes();
    llvm::Value *size = builder->CreateMul(len, llvmInt(compSize));
    llvm::Value *mem = builder->CreateCall(malloc, size);

    mem = builder->CreateCast(llvm::Instruction::CastOps::BitCast,mem,llvmType);
    builder->CreateStore(mem, bufferVal);
  }
  builder->CreateRetVoid();
  symtable.clear();

  // Create de-initialization function
  emitEmptyFunction(func.getName()+".deinit",
                    func.getArguments(), func.getResults());

  for (auto &buffer : buffers) {
    Var var = buffer.first;
    llvm::Value *bufferVal = buffer.second;

    llvm::Value *tmpPtr = builder->CreateLoad(bufferVal);
    tmpPtr = builder->CreateCast(llvm::Instruction::CastOps::BitCast,
                                 tmpPtr, LLVM_INT8PTR);
    builder->CreateCall(free, tmpPtr);
  }
  builder->CreateRetVoid();
  symtable.clear();


  // Run LLVM optimization passes on the function
  llvm::FunctionPassManager fpm(module);
  fpm.add(new llvm::DataLayout(*executionEngine->getDataLayout()));

  // Basic optimizations
  fpm.add(llvm::createBasicAliasAnalysisPass());
  fpm.add(llvm::createInstructionCombiningPass());
  fpm.add(llvm::createGVNPass());
  fpm.add(llvm::createCFGSimplificationPass());
  fpm.add(llvm::createPromoteMemoryToRegisterPass());
  fpm.add(llvm::createAggressiveDCEPass());

  // Loop optimizations
  fpm.add(llvm::createLICMPass());
  fpm.add(llvm::createLoopStrengthReducePass());

  fpm.doInitialization();
//  fpm.run(*llvmFunc);

  bool requiresInit = buffers.size() > 0;
  return new LLVMFunction(func, llvmFunc, requiresInit, module,executionEngine);
}

llvm::Value *LLVMBackend::compile(const Expr &expr) {
  expr.accept(this);
  llvm::Value *tmp = val;
  val = nullptr;
  return tmp;
}

void LLVMBackend::compile(const Stmt &stmt) {
  stmt.accept(this);
  val = nullptr;
}

void LLVMBackend::visit(const FieldRead *op) {
  val = emitFieldRead(op->elementOrSet, op->fieldName);
}

void LLVMBackend::visit(const TensorRead *op) {
  const Expr& tensor = op->tensor;
  iassert(tensor.type().isTensor());
  const TensorType *type = op->tensor.type().toTensor();
  llvm::Value *offset = llvm::ConstantInt::get(LLVM_INT, 0);
  // TODO(gkanwar): Currently only supports scalar read
  iassert(op->indices.size() == type->order());
  for (size_t i = 0; i < type->order(); ++i) {
    const Expr& index = op->indices[i];
    llvm::Value *llvmIndex = compile(index);
    const IndexDomain& domain = type->dimensions[i];
    // ???
    iassert(domain.getNumBlockLevels() == 1);
    const IndexSet& indexSet = domain.getIndexSets()[0];
    Expr indexSize = ir::Length::make(indexSet);
    llvm::Value *llvmIndexSize = compile(indexSize);
    offset = builder->CreateMul(offset, llvmIndexSize);
    offset = builder->CreateAdd(offset, llvmIndex);
  }
  llvm::Value *llvmTensor = compile(tensor);
  llvm::Value *ptr = builder->CreateGEP(llvmTensor, offset);
  val = builder->CreateLoad(ptr);
}

void LLVMBackend::visit(const TupleRead *op) {
  ierror << "No code generation for this type";
}

void LLVMBackend::visit(const ir::IndexRead *op) {
  // TODO: Add support for different indices (contained in the Set type).
  unsigned int indexLoc = 1 + op->kind;

  iassert(op->edgeSet.type().isSet());
  iassert(op->edgeSet.type().toSet()->endpointSets.size() > 0);

  llvm::Value *edgesValue = compile(op->edgeSet);
  val = builder->CreateExtractValue(edgesValue,{indexLoc},util::toString(*op));
}

void LLVMBackend::visit(const ir::Length *op) {
  val = emitComputeLen(op->indexSet);
}

void LLVMBackend::visit(const Map *op) {
  ierror << "No code generation for this type";
}

void LLVMBackend::visit(const IndexedTensor *op) {
  ierror << "No code generation for this expr: " << util::toString(*op);
}

void LLVMBackend::visit(const IndexExpr *op) {
  ierror << "No code generation for this expr: " << util::toString(*op);
}

void LLVMBackend::visit(const TensorWrite *op) {
  const Expr& tensor = op->tensor;
  iassert(tensor.type().isTensor());
  const TensorType *type = op->tensor.type().toTensor();
  llvm::Value *offset = llvm::ConstantInt::get(LLVM_INT, 0);
  // TODO(gkanwar): Currently only supports scalar write
  iassert(op->indices.size() == type->order());
  for (size_t i = 0; i < type->order(); ++i) {
    const Expr& index = op->indices[i];
    llvm::Value *llvmIndex = compile(index);
    const IndexDomain& domain = type->dimensions[i];
    // ???
    iassert(domain.getNumBlockLevels() == 1);
    const IndexSet& indexSet = domain.getIndexSets()[0];
    Expr indexSize = ir::Length::make(indexSet);
    llvm::Value *llvmIndexSize = compile(indexSize);
    offset = builder->CreateMul(offset, llvmIndexSize);
    offset = builder->CreateAdd(offset, llvmIndex);
  }
  llvm::Value *llvmTensor = compile(tensor);
  llvm::Value *value = compile(op->value);
  llvm::Value *ptr = builder->CreateGEP(llvmTensor, offset);
  builder->CreateStore(value, ptr);
  val = nullptr;
}

void LLVMBackend::visit(const Literal *op) {
  iassert(op->type.isTensor()) << "Only tensor literals supported for now";
  const TensorType *type = op->type.toTensor();

  if (type->order() == 0) {
    ScalarType ctype = type->componentType;
    switch (ctype.kind) {
      case ScalarType::Int: {
        iassert(ctype.bytes() == 4) << "Only 4-byte ints currently supported";
        val = llvmInt(((int*)op->data)[0]);
        break;
      }
      case ScalarType::Float: {
        iassert(ctype.bytes() == ScalarType::floatBytes)
            << "Only " << ScalarType::floatBytes
            << "-byte float mode allowed by current float setting";
        val = llvmFP(op->getFloatVal(0));
        break;
      }
      case ScalarType::Boolean: {
        iassert(ctype.bytes() == sizeof(bool));
        bool data = ((bool*)op->data)[0];
        val = llvm::ConstantInt::get(LLVM_BOOL, llvm::APInt(1, data, false));
        break;
      }
    }
  }
  else {
    val = llvmPtr(op);
  }
  iassert(val);
}

void LLVMBackend::visit(const VarExpr *op) {
  iassert(symtable.contains(op->var)) << op->var << "not found in symbol table";

  val = symtable.get(op->var);

  // Special case: check if the symbol is a scalar and the llvm value is a ptr,
  // in which case we must load the value.  This case arises because we keep
  // many scalars on the stack.  An exceptions to this are loop variables,
  // which is why we can't assume Simit scalars are always kept on the stack.
  if (isScalar(op->type) && val->getType()->isPointerTy()) {
    string valName = string(val->getName()) + VAL_SUFFIX;
    val = builder->CreateAlignedLoad(val, 8, valName);
  }
}

void LLVMBackend::visit(const ir::Load *op) {
  llvm::Value *buffer = compile(op->buffer);
  llvm::Value *index = compile(op->index);

  string locName = string(buffer->getName()) + PTR_SUFFIX;
  llvm::Value *bufferLoc = builder->CreateInBoundsGEP(buffer, index, locName);

  string valName = string(buffer->getName()) + VAL_SUFFIX;
  val = builder->CreateAlignedLoad(bufferLoc, 8, valName);
}

void LLVMBackend::visit(const Call *op) {
  std::map<Func, llvm::Intrinsic::ID> llvmIntrinsicByName =
                                  {{ir::Intrinsics::sin,llvm::Intrinsic::sin},
                                   {ir::Intrinsics::cos,llvm::Intrinsic::cos},
                                   {ir::Intrinsics::sqrt,llvm::Intrinsic::sqrt},
                                   {ir::Intrinsics::log,llvm::Intrinsic::log},
                                   {ir::Intrinsics::exp,llvm::Intrinsic::exp},
                                   {ir::Intrinsics::pow,llvm::Intrinsic::pow}};
  
  std::vector<llvm::Type*> argTypes;
  std::vector<llvm::Value*> args;
  llvm::Function *fun = nullptr;
  
  // compile arguments first
  for (auto a: op->actuals) {
    //FIX: remove once solve() is no longer needed
    //iassert(isScalar(a.type()));
    argTypes.push_back(createLLVMType(a.type().toTensor()->componentType));
    args.push_back(compile(a));
  }

  // these are intrinsic functions
  // first, see if this is an LLVM intrinsic
  auto foundIntrinsic = llvmIntrinsicByName.find(op->func);
  if (foundIntrinsic != llvmIntrinsicByName.end()) {
    fun = llvm::Intrinsic::getDeclaration(module, foundIntrinsic->second,
                                          argTypes);
  }
  // now check if it is an intrinsic from libm
  else if (op->func == ir::Intrinsics::atan2 ||
           op->func == ir::Intrinsics::tan   ||
           op->func == ir::Intrinsics::asin  ||
           op->func == ir::Intrinsics::acos    ) {
    auto ftype = llvm::FunctionType::get(getLLVMFloatType(), argTypes, false);
    std::string funcName = op->func.getName() +
        (ir::ScalarType::singleFloat() ? "_f32" : "_f64");
    fun= llvm::cast<llvm::Function>(module->getOrInsertFunction(
        funcName,ftype));
  }
  else if (op->func == ir::Intrinsics::norm) {
    iassert(args.size() == 1);
    auto type = op->actuals[0].type().toTensor();
    
    // special case for vec3f
    if (type->dimensions[0].getSize() == 3) {
      llvm::Value *x = args[0];

      llvm::Value *x0 = loadFromArray(x, llvmInt(0));
      llvm::Value *sum = builder->CreateFMul(x0, x0);

      llvm::Value *x1 = loadFromArray(x, llvmInt(1));
      llvm::Value *x1pow = builder->CreateFMul(x1, x1);
      sum = builder->CreateFAdd(sum, x1pow);

      llvm::Value *x2 = loadFromArray(x, llvmInt(2));
      llvm::Value *x2pow = builder->CreateFMul(x2, x2);
      sum = builder->CreateFAdd(sum, x2pow);

<<<<<<< HEAD
      llvm::Function *sqrt= llvm::Intrinsic::getDeclaration(module,
                                                            llvm::Intrinsic::sqrt,
                                                            {getLLVMFloatType()});
=======
      llvm::Function *sqrt =
          llvm::Intrinsic::getDeclaration(module, llvm::Intrinsic::sqrt,
                                          {getLLVMFloatType()});
>>>>>>> 55c5d96f
      val = builder->CreateCall(sqrt, sum);
    } else {
      args.push_back(emitComputeLen(type->dimensions[0]));
      std::string funcName = ir::ScalarType::singleFloat() ?
          "norm_f32" : "norm_f64";
      val = emitCall(funcName, args, getLLVMFloatType());
    }
    
    return;
  }
  else if (op->func == ir::Intrinsics::solve) {
    // FIX: compile is making these be LLVM_DOUBLE, but I need
    // LLVM_DOUBLEPTR
    std::vector<llvm::Type*> argTypes2 =
        {getLLVMFloatPtrType(), getLLVMFloatPtrType(), getLLVMFloatPtrType(),
         LLVM_INT, LLVM_INT};

    auto type = op->actuals[0].type().toTensor();
    args.push_back(emitComputeLen(type->dimensions[0]));
    args.push_back(emitComputeLen(type->dimensions[1]));

    auto ftype = llvm::FunctionType::get(getLLVMFloatType(), argTypes2, false);
    std::string funcName = ir::ScalarType::singleFloat() ?
        "cMatSolve_f32" : "cMatSolve_f64";
    fun = llvm::cast<llvm::Function>(
        module->getOrInsertFunction(funcName, ftype));
  }
  else if (op->func == ir::Intrinsics::loc) {
    val = emitCall("loc", args, LLVM_INT);
    return;
  }
  else if (op->func == ir::Intrinsics::dot) {
    // we need to add the vector length to the args
    auto type1 = op->actuals[0].type().toTensor();
    auto type2 = op->actuals[1].type().toTensor();
    uassert(type1->dimensions[0] == type2->dimensions[0]) <<
      "dimension mismatch in dot product";
    args.push_back(emitComputeLen(type1->dimensions[0]));
    std::string funcName = ir::ScalarType::singleFloat() ?
        "dot_f32" : "dot_f64";
    val = emitCall(funcName, args, getLLVMFloatType());
    return;
  }
  // if not an intrinsic function, try to find it in the module
  else if (module->getFunction(op->func.getName())) {
    fun = module->getFunction(op->func.getName());
  }
  else {
    not_supported_yet << "Unsupported function call";
  }
  iassert(fun);

  val = builder->CreateCall(fun, args);
}

void LLVMBackend::visit(const Neg *op) {
  iassert(isScalar(op->type));
  llvm::Value *a = compile(op->a);

  switch (op->type.toTensor()->componentType.kind) {
    case ScalarType::Int:
      val = builder->CreateNeg(a);
      break;
    case ScalarType::Float:
      val = builder->CreateFNeg(a);
      break;
    case ScalarType::Boolean:
      iassert(false) << "Cannot negate a boolean value.";
  }
}

void LLVMBackend::visit(const Add *op) {
  iassert(isScalar(op->type));

  llvm::Value *a = compile(op->a);
  llvm::Value *b = compile(op->b);

  switch (op->type.toTensor()->componentType.kind) {
    case ScalarType::Int:
      val = builder->CreateAdd(a, b);
      break;
    case ScalarType::Float:
      val = builder->CreateFAdd(a, b);
      break;
    case ScalarType::Boolean:
      iassert(false) << "Cannot add boolean values.";
  }
}

void LLVMBackend::visit(const Sub *op) {
  iassert(isScalar(op->type));

  llvm::Value *a = compile(op->a);
  llvm::Value *b = compile(op->b);

  switch (op->type.toTensor()->componentType.kind) {
    case ScalarType::Int:
      val = builder->CreateSub(a, b);
      break;
    case ScalarType::Float:
      val = builder->CreateFSub(a, b);
      break;
    case ScalarType::Boolean:
      iassert(false) << "Cannot subtract boolean values.";
  }
}

void LLVMBackend::visit(const Mul *op) {
  iassert(isScalar(op->type));

  llvm::Value *a = compile(op->a);
  llvm::Value *b = compile(op->b);

  switch (op->type.toTensor()->componentType.kind) {
    case ScalarType::Int:
      val = builder->CreateMul(a, b);
      break;
    case ScalarType::Float:
      val = builder->CreateFMul(a, b);
      break;
    case ScalarType::Boolean:
      iassert(false) << "Cannot multiply boolean values.";
  }
}

void LLVMBackend::visit(const Div *op) {
  iassert(isScalar(op->type));

  llvm::Value *a = compile(op->a);
  llvm::Value *b = compile(op->b);

  switch (op->type.toTensor()->componentType.kind) {
    case ScalarType::Int:
      // TODO: Figure out what's the deal with integer div. Cast to fp, div and
      // truncate?
      not_supported_yet;
      break;
    case ScalarType::Float:
      val = builder->CreateFDiv(a, b);
      break;
    case ScalarType::Boolean:
      iassert(false) << "Cannot divide boolean values.";
  }
}

#define LLVMBACKEND_VISIT_COMPARE_OP(typename, op, float_cmp, int_cmp) \
void LLVMBackend::visit(const ir::typename *op) {\
  iassert(isBoolean(op->type));\
  iassert(isScalar(op->a.type()));\
  iassert(isScalar(op->b.type()));\
\
  llvm::Value *a = compile(op->a);\
  llvm::Value *b = compile(op->b);\
\
  const TensorType *type = op->a.type().toTensor();\
  if (type->componentType == ScalarType::Float) {\
    val = builder->float_cmp(a, b);\
  } else {\
    val = builder->int_cmp(a, b);\
  }\
}

LLVMBACKEND_VISIT_COMPARE_OP(Eq, op, CreateFCmpOEQ, CreateICmpEQ)
LLVMBACKEND_VISIT_COMPARE_OP(Ne, op, CreateFCmpONE, CreateICmpNE)
LLVMBACKEND_VISIT_COMPARE_OP(Gt, op, CreateFCmpOGT, CreateICmpSGT)
LLVMBACKEND_VISIT_COMPARE_OP(Lt, op, CreateFCmpOLT, CreateICmpSLT)
LLVMBACKEND_VISIT_COMPARE_OP(Ge, op, CreateFCmpOGE, CreateICmpSGE)
LLVMBACKEND_VISIT_COMPARE_OP(Le, op, CreateFCmpOLE, CreateICmpSLE)

void LLVMBackend::visit(const ir::And *op) {
  iassert(isBoolean(op->type));
  iassert(isBoolean(op->a.type()));
  iassert(isBoolean(op->b.type()));

  llvm::Value *a = compile(op->a);
  llvm::Value *b = compile(op->b);

  val = builder->CreateAnd(a, b);
}

void LLVMBackend::visit(const ir::Or *op) {
  iassert(isBoolean(op->type));
  iassert(isBoolean(op->a.type()));
  iassert(isBoolean(op->b.type()));

  llvm::Value *a = compile(op->a);
  llvm::Value *b = compile(op->b);

  val = builder->CreateOr(a, b);
}

void LLVMBackend::visit(const ir::Not *op) {
  iassert(isBoolean(op->type));
  iassert(isBoolean(op->a.type()));

  llvm::Value *a = compile(op->a);

  val = builder->CreateNot(a);
}

void LLVMBackend::visit(const ir::Xor *op) {
  iassert(isBoolean(op->type));
  iassert(isBoolean(op->a.type()));
  iassert(isBoolean(op->b.type()));

  llvm::Value *a = compile(op->a);
  llvm::Value *b = compile(op->b);

  val = builder->CreateXor(a, b);
}

void LLVMBackend::visit(const VarDecl *op) {
  tassert(op->var.getType().isTensor()) << "Only tensor decls supported";

  Var var = op->var;
  if (isScalar(var.getType())) {
    ScalarType type = var.getType().toTensor()->componentType;
    llvm::Value *llvmVar =
        builder->CreateAlloca(createLLVMType(type), nullptr, var.getName());
    symtable.insert(var, llvmVar);
  }
  else {
    // Ignore
  }
}

void LLVMBackend::visit(const AssignStmt *op) {
  switch (op->cop.kind) {
    case ir::CompoundOperator::None: {
      emitAssign(op->var, op->value);
      return;
    }
    case ir::CompoundOperator::Add: {
      emitAssign(op->var, Add::make(op->var, op->value));
      return;
    }
    default: ierror << "Unknown compound operator type";
  }
}

void LLVMBackend::visit(const ir::CallStmt *op) {
  std::map<Func, llvm::Intrinsic::ID> llvmIntrinsicByName =
                                  {{ir::Intrinsics::sin,llvm::Intrinsic::sin},
                                   {ir::Intrinsics::cos,llvm::Intrinsic::cos},
                                   {ir::Intrinsics::sqrt,llvm::Intrinsic::sqrt},
                                   {ir::Intrinsics::log,llvm::Intrinsic::log},
                                   {ir::Intrinsics::exp,llvm::Intrinsic::exp},
                                   {ir::Intrinsics::pow,llvm::Intrinsic::pow}};
  
  std::vector<llvm::Type*> argTypes;
  std::vector<llvm::Value*> args;
  llvm::Function *fun = nullptr;
  llvm::Value *call = nullptr;

  // compile arguments first
  for (auto a: op->actuals) {
    //FIX: remove once solve() is no longer needed
    //iassert(isScalar(a.type()));
    argTypes.push_back(createLLVMType(a.type().toTensor()->componentType));
    args.push_back(compile(a));
  }

  Func callee = op->callee;

  if (callee.getKind() == Func::Intrinsic) {
    // first, see if this is an LLVM intrinsic
    auto foundIntrinsic = llvmIntrinsicByName.find(op->callee);
    if (foundIntrinsic != llvmIntrinsicByName.end()) {
      fun = llvm::Intrinsic::getDeclaration(module, foundIntrinsic->second,
                                            argTypes);
    }
    // now check if it is an intrinsic from libm
    else if (op->callee == ir::Intrinsics::atan2 ||
             op->callee == ir::Intrinsics::tan   ||
             op->callee == ir::Intrinsics::asin  ||
             op->callee == ir::Intrinsics::acos    ) {
      auto ftype = llvm::FunctionType::get(getLLVMFloatType(), argTypes, false);
      std::string floatType = ir::ScalarType::singleFloat() ? "_f32" : "_f64";
      std::string funcName = op->callee.getName() + floatType;
      fun = llvm::cast<llvm::Function>(module->getOrInsertFunction(funcName,
                                                                   ftype));
    }
    else if (op->callee == ir::Intrinsics::norm) {
      iassert(args.size() == 1);
      auto type = op->actuals[0].type().toTensor();

      // special case for vec3f
      if (type->dimensions[0].getSize() == 3) {
        llvm::Value *x = args[0];

        llvm::Value *x0 = loadFromArray(x, llvmInt(0));
        llvm::Value *sum = builder->CreateFMul(x0, x0);

        llvm::Value *x1 = loadFromArray(x, llvmInt(1));
        llvm::Value *x1pow = builder->CreateFMul(x1, x1);
        sum = builder->CreateFAdd(sum, x1pow);

        llvm::Value *x2 = loadFromArray(x, llvmInt(2));
        llvm::Value *x2pow = builder->CreateFMul(x2, x2);
        sum = builder->CreateFAdd(sum, x2pow);

        llvm::Function *sqrt =
        llvm::Intrinsic::getDeclaration(module, llvm::Intrinsic::sqrt,
                                        {getLLVMFloatType()});
        call = builder->CreateCall(sqrt, sum);
      } else {
        args.push_back(emitComputeLen(type->dimensions[0]));
        std::string funcName = ir::ScalarType::singleFloat() ?
        "norm_f32" : "norm_f64";
        call = emitCall(funcName, args, getLLVMFloatType());
      }
    }
    else if (op->callee == ir::Intrinsics::solve) {
      // FIX: compile is making these be LLVM_DOUBLE, but I need
      // LLVM_DOUBLEPTR
      std::vector<llvm::Type*> argTypes2 =
      {getLLVMFloatPtrType(), getLLVMFloatPtrType(), getLLVMFloatPtrType(),
        LLVM_INT, LLVM_INT};

      auto type = op->actuals[0].type().toTensor();
      args.push_back(emitComputeLen(type->dimensions[0]));
      args.push_back(emitComputeLen(type->dimensions[1]));

      auto ftype = llvm::FunctionType::get(getLLVMFloatType(), argTypes2,false);
      std::string funcName = ir::ScalarType::singleFloat() ?
      "cMatSolve_f32" : "cMatSolve_f64";
      fun = llvm::cast<llvm::Function>(module->getOrInsertFunction(funcName,
                                                                   ftype));
    }
    else if (op->callee == ir::Intrinsics::loc) {
      call = emitCall("loc", args, LLVM_INT);
    }
    else if (op->callee == ir::Intrinsics::dot) {
      // we need to add the vector length to the args
      auto type1 = op->actuals[0].type().toTensor();
      auto type2 = op->actuals[1].type().toTensor();
      uassert(type1->dimensions[0] == type2->dimensions[0]) <<
      "dimension mismatch in dot product";
      args.push_back(emitComputeLen(type1->dimensions[0]));
      std::string funcName = ir::ScalarType::singleFloat() ?
      "dot_f32" : "dot_f64";
      call = emitCall(funcName, args, getLLVMFloatType());
    }
    else {
      ierror << "intrinsic" << op->callee.getName() << "not found";
    }

    if (call == nullptr) {
      iassert(fun);
      call = builder->CreateCall(fun, args);
    }
    symtable.insert(op->results[0], call);
  }
  // If not an intrinsic function, try to find it in the module
  else {
    if (module->getFunction(op->callee.getName())) {
      for (Var r : op->results) {
        argTypes.push_back(createLLVMType(r.getType().toTensor()->componentType));

        llvm::Value *llvmResult = symtable.get(r);
        args.push_back(llvmResult);
        symtable.insert(r, llvmResult);
      }
      fun = module->getFunction(op->callee.getName());
      call = builder->CreateCall(fun, args);
    }
    else {
      ierror << "function" << op->callee.getName() << "not found in module";
    }
  }
}

void LLVMBackend::visit(const FieldWrite *op) {
  /// \todo field writes of scalars to tensors and tensors to tensors should be
  ///       handled by the lowering so that we only write scalars to scalars
  ///       in the backend
//  iassert(isScalar(op->value.type()))
//      << "assignment non-scalars should have been lowered by now";

  iassert(op->value.type().isTensor());
  iassert(getFieldType(op->elementOrSet, op->fieldName).isTensor());
  iassert(op->elementOrSet.type().isSet()||op->elementOrSet.type().isElement());

  Type fieldType = getFieldType(op->elementOrSet, op->fieldName);
  Type valueType = op->value.type();

  // Assigning a scalar to an n-order tensor
  if (fieldType.toTensor()->order() > 0 && valueType.toTensor()->order() == 0) {
    iassert(op->cop.kind == CompoundOperator::None)
        << "Compound write when assigning scalar to n-order tensor";
    if (isa<Literal>(op->value) &&
        to<Literal>(op->value)->getFloatVal(0) == 0.0) {
      // emit memset 0
      llvm::Value *fieldPtr = emitFieldRead(op->elementOrSet, op->fieldName);

      const TensorType *tensorFieldType = fieldType.toTensor();

      llvm::Value *fieldLen = emitComputeLen(tensorFieldType, fieldStorage);
      unsigned compSize = tensorFieldType->componentType.bytes();
      llvm::Value *fieldSize = builder->CreateMul(fieldLen,llvmInt(compSize));

      builder->CreateMemSet(fieldPtr, llvmInt(0,8), fieldSize, compSize);
    }
    else {
      not_supported_yet;
    }
  }
  else {
    // emit memcpy
    llvm::Value *fieldPtr = emitFieldRead(op->elementOrSet, op->fieldName);
    llvm::Value *valuePtr;
    switch (op->cop.kind) {
      case ir::CompoundOperator::None: {
        valuePtr = compile(op->value);
        break;
      }
      case ir::CompoundOperator::Add: {
        valuePtr = compile(Add::make(
            FieldRead::make(op->elementOrSet, op->fieldName), op->value));
        break;
      }
      default: ierror << "Unknown compound operator type";
    }

    const TensorType *tensorFieldType = fieldType.toTensor();

    llvm::Value *fieldLen = emitComputeLen(tensorFieldType, fieldStorage);
    unsigned elemSize = tensorFieldType->componentType.bytes();
    llvm::Value *fieldSize = builder->CreateMul(fieldLen, llvmInt(elemSize));

    builder->CreateMemCpy(fieldPtr, valuePtr, fieldSize, elemSize);
  }
}

void LLVMBackend::visit(const ir::Store *op) {
  llvm::Value *buffer = compile(op->buffer);
  llvm::Value *index = compile(op->index);
  llvm::Value *value;
  switch (op->cop.kind) {
    case CompoundOperator::None: {
      value = compile(op->value);
      break;
    }
    case CompoundOperator::Add: {
      value = compile(Add::make(Load::make(op->buffer, op->index), op->value));
      break;
    }
    default: ierror << "Unknown compound operator type";
  }

  string locName = string(buffer->getName()) + PTR_SUFFIX;
  llvm::Value *bufferLoc = builder->CreateInBoundsGEP(buffer, index, locName);
  builder->CreateAlignedStore(value, bufferLoc, 8);
}

void LLVMBackend::visit(const For *op) {
  std::string iName = op->var.getName();
  ForDomain domain = op->domain;

  llvm::Value *iNum = nullptr;
  switch (domain.kind) {
    case ForDomain::IndexSet: {
      iNum = emitComputeLen(domain.indexSet);
      break;
    }
    case ForDomain::Endpoints:
      not_supported_yet;
      break;
    case ForDomain::Edges:
      not_supported_yet;
      break;
    case ForDomain::Neighbors:
      not_supported_yet;
      break;
  }
  iassert(iNum);

  llvm::Function *llvmFunc = builder->GetInsertBlock()->getParent();

  // Loop Header
  llvm::BasicBlock *entryBlock = builder->GetInsertBlock();

  llvm::BasicBlock *loopBodyStart =
      llvm::BasicBlock::Create(LLVM_CONTEXT, iName+"_loop_body", llvmFunc);
  builder->CreateBr(loopBodyStart);
  builder->SetInsertPoint(loopBodyStart);

  llvm::PHINode *i = builder->CreatePHI(LLVM_INT32, 2, iName);
  i->addIncoming(builder->getInt32(0), entryBlock);

  // Loop Body
  symtable.scope();
  symtable.insert(op->var, i);
  compile(op->body);
  symtable.unscope();

  // Loop Footer
  llvm::BasicBlock *loopBodyEnd = builder->GetInsertBlock();
  llvm::Value *i_nxt = builder->CreateAdd(i, builder->getInt32(1),
                                          iName+"_nxt", false, true);
  i->addIncoming(i_nxt, loopBodyEnd);

  llvm::Value *exitCond = builder->CreateICmpSLT(i_nxt, iNum, iName+"_cmp");
  llvm::BasicBlock *loopEnd = llvm::BasicBlock::Create(LLVM_CONTEXT,
                                                       iName+"_loop_end", llvmFunc);
  builder->CreateCondBr(exitCond, loopBodyStart, loopEnd);
  builder->SetInsertPoint(loopEnd);
}

void LLVMBackend::visit(const ir::ForRange *op) {
  std::string iName = op->var.getName();
  
  llvm::Function *llvmFunc = builder->GetInsertBlock()->getParent();
  
  // Loop Header
  llvm::BasicBlock *entryBlock = builder->GetInsertBlock();

  llvm::Value *rangeStart = compile(op->start);
  llvm::Value *rangeEnd = compile(op->end);

  llvm::BasicBlock *loopBodyStart =
    llvm::BasicBlock::Create(LLVM_CONTEXT, iName+"_loop_body", llvmFunc);
  builder->CreateBr(loopBodyStart);
  builder->SetInsertPoint(loopBodyStart);

  llvm::PHINode *i = builder->CreatePHI(LLVM_INT32, 2, iName);
  i->addIncoming(rangeStart, entryBlock);

  // Loop Body
  symtable.scope();
  symtable.insert(op->var, i);
  compile(op->body);
  symtable.unscope();

  // Loop Footer
  llvm::BasicBlock *loopBodyEnd = builder->GetInsertBlock();
  llvm::Value *i_nxt = builder->CreateAdd(i, builder->getInt32(1),
                                          iName+"_nxt", false, true);
  i->addIncoming(i_nxt, loopBodyEnd);

  llvm::Value *exitCond = builder->CreateICmpSLT(i_nxt, rangeEnd,
                                                 iName+"_cmp");
  llvm::BasicBlock *loopEnd = llvm::BasicBlock::Create(LLVM_CONTEXT,
                                                       iName+"_loop_end",
                                                       llvmFunc);
  builder->CreateCondBr(exitCond, loopBodyStart, loopEnd);
  builder->SetInsertPoint(loopEnd);

}

void LLVMBackend::visit(const ir::IfThenElse *op) {
  llvm::Function *llvmFunc = builder->GetInsertBlock()->getParent();

  llvm::Value *cond = compile(op->condition);
  llvm::Value *condEval = builder->CreateICmpEQ(builder->getTrue(), cond);


  llvm::BasicBlock *thenBlock = llvm::BasicBlock::Create(LLVM_CONTEXT, "then", llvmFunc);
  llvm::BasicBlock *elseBlock = llvm::BasicBlock::Create(LLVM_CONTEXT, "else");
  llvm::BasicBlock *exitBlock = llvm::BasicBlock::Create(LLVM_CONTEXT, "exit");
  builder->CreateCondBr(condEval, thenBlock, elseBlock);

  builder->SetInsertPoint(thenBlock);
  compile(op->thenBody);
  builder->CreateBr(exitBlock);
  thenBlock = builder->GetInsertBlock();

  llvmFunc->getBasicBlockList().push_back(elseBlock);

  builder->SetInsertPoint(elseBlock);
  compile(op->elseBody);
  builder->CreateBr(exitBlock);
  elseBlock = builder->GetInsertBlock();

  llvmFunc->getBasicBlockList().push_back(exitBlock);
  builder->SetInsertPoint(exitBlock);

}

void LLVMBackend::visit(const While *op) {
  llvm::Function *llvmFunc = builder->GetInsertBlock()->getParent();

  llvm::Value *cond = compile(op->condition);
  llvm::Value *condEval = builder->CreateICmpEQ(builder->getTrue(), cond);


  llvm::BasicBlock *bodyBlock = llvm::BasicBlock::Create(LLVM_CONTEXT, "body",
                                                         llvmFunc);
  llvm::BasicBlock *checkBlock = llvm::BasicBlock::Create(LLVM_CONTEXT,"check");
  llvm::BasicBlock *exitBlock = llvm::BasicBlock::Create(LLVM_CONTEXT, "exit");
  builder->CreateCondBr(condEval, bodyBlock, exitBlock);

  builder->SetInsertPoint(bodyBlock);
  compile(op->body);
  builder->CreateBr(checkBlock);
  bodyBlock = builder->GetInsertBlock();
  
  llvmFunc->getBasicBlockList().push_back(checkBlock);
  builder->SetInsertPoint(checkBlock);
  llvm::Value *cond2 = compile(op->condition);
  llvm::Value *condEval2 = builder->CreateICmpEQ(builder->getTrue(), cond2);
  builder->CreateCondBr(condEval2, bodyBlock, exitBlock);
  
  llvmFunc->getBasicBlockList().push_back(exitBlock);
  builder->SetInsertPoint(exitBlock);

}

void LLVMBackend::visit(const Block *op) {
  compile(op->first);
  if (op->rest.defined()) {
    compile(op->rest);
  }
}

void LLVMBackend::visit(const Pass *op) {
  // Nothing to do
}

void LLVMBackend::visit(const Print *op) {
  llvm::Value *result = compile(op->expr);
  Type type = op->expr.type();

  switch (type.kind()) {
  case Type::Kind::Tensor: {

    const TensorType *tensor = type.toTensor();
    ScalarType scalarType = tensor->componentType;
    size_t order = tensor->order();
    std::string format;
    std::vector<llvm::Value*> args;
    std::string specifier = (scalarType.kind == ScalarType::Float? "%f" : "%d");

    if (order == 0) {
      iassert(tensor->dimensions.size() == 0);
      format = specifier + "\n";
      args.push_back(result);
    } else  {
      for (const IndexDomain &id : tensor->dimensions) {
        for (const IndexSet &is : id.getIndexSets()) {
          if (is.getKind() == IndexSet::Kind::Set) {

            llvm::Function *llvmFunc = builder->GetInsertBlock()->getParent();
            llvm::BasicBlock *entryBlock = builder->GetInsertBlock();
            llvm::Value *rangeStart = llvmInt(0);
            llvm::Value *rangeEnd = builder->CreateSub(
                  emitComputeLen(tensor, TensorStorage::DenseRowMajor), llvmInt(1));

            llvm::BasicBlock *loopBodyStart =
              llvm::BasicBlock::Create(LLVM_CONTEXT, "", llvmFunc);

            builder->CreateBr(loopBodyStart);
            builder->SetInsertPoint(loopBodyStart);

            llvm::PHINode *i = builder->CreatePHI(LLVM_INT32, 2);
            i->addIncoming(rangeStart, entryBlock);

            llvm::Value *entry = loadFromArray(result, i);
            emitPrintf(specifier + " ", {entry});

            llvm::BasicBlock *loopBodyEnd = builder->GetInsertBlock();
            llvm::Value *iNext = builder->CreateAdd(i, llvmInt(1));
            i->addIncoming(iNext, loopBodyEnd);

            llvm::Value *exitCond = builder->CreateICmpSLT(iNext, rangeEnd);
            llvm::BasicBlock *loopEnd =
                llvm::BasicBlock::Create(LLVM_CONTEXT, "", llvmFunc);
            builder->CreateCondBr(exitCond, loopBodyStart, loopEnd);
            builder->SetInsertPoint(loopEnd);

            emitPrintf(specifier + "\n", {loadFromArray(result, iNext)});
            return;
          }
        }
      }

      if (order == 1) {
        iassert(tensor->dimensions.size() == 1);
        std::string delim = (tensor->isColumnVector ? "\n" : " ");
        size_t size = tensor->size();
        for (size_t i = 0; i < size; i++) {
          llvm::Value *index = llvmInt(i);
          llvm::Value *element = loadFromArray(result, index);
          format += specifier + delim;
          args.push_back(element);
        }
        format.back() = '\n';
      } else {
        iassert(tensor->dimensions.size() >= 2);
        size_t size = tensor->size();
        if (size % tensor->dimensions.back().getSize()) {
          not_supported_yet << "\nNot a rectangular tensor (total entries not a"
                            << "multiple of entries per row)";
        }

        for (size_t i = 0; i < tensor->dimensions.back().getSize(); i++) {
          format += specifier + " ";
        }
        format.back() = '\n';

        size_t numlines = size / tensor->dimensions.back().getSize();
        std::vector<std::string> formatLines(numlines, format);

        size_t stride = 1;
        for (size_t i = tensor->dimensions.size() - 2; i > 0; i--) {
          stride *= tensor->dimensions[i].getSize();
          for (size_t j = stride - 1; j < formatLines.size(); j += stride) {
            formatLines[j].push_back('\n');
          }
        }
        stride *= tensor->dimensions[0].getSize();
        for (size_t j = stride - 1; j < formatLines.size(); j += stride) {
          formatLines[j].push_back('\n');
        }
        formatLines.back().resize(formatLines.back().find_last_not_of("\n") + 2);

        size_t charCount = 1;
        for (string &str : formatLines) {
          charCount += str.length();
        }
        format.clear();
        format.reserve(charCount);
        for (string &str : formatLines) {
          format += str;
        }

        for (size_t i = 0; i < size; i++) {
          llvm::Value *index = llvmInt(i);
          llvm::Value *element = loadFromArray(result, index);
          args.push_back(element);
        }
        format.back() = '\n';
      }
    }
    emitPrintf(format, args);
  }
    return;
  case Type::Kind::Element:
  case Type::Kind::Set:
  case Type::Kind::Tuple:
    not_supported_yet;
  default:
    unreachable << "Unknown Type";
  }
}

llvm::Value *LLVMBackend::emitFieldRead(const Expr &elemOrSet,
                                        std::string fieldName) {
  assert(elemOrSet.type().isElement() || elemOrSet.type().isSet());
  const ElementType *elemType = nullptr;
  int fieldsOffset = -1;
  if (elemOrSet.type().isElement()) {
    elemType = elemOrSet.type().toElement();
    fieldsOffset = 0;
  }
  else {
    const SetType *setType = elemOrSet.type().toSet();
    elemType = setType->elementType.toElement();
    fieldsOffset = 1; // jump over set size
    if (setType->endpointSets.size() > 0) {
      fieldsOffset += NUM_EDGE_INDEX_ELEMENTS; // jump over index pointers
    }
  }
  assert(fieldsOffset >= 0);

  llvm::Value *setOrElemValue = compile(elemOrSet);

  assert(elemType->hasField(fieldName));
  unsigned fieldLoc = fieldsOffset + elemType->fieldNames.at(fieldName);
  return builder->CreateExtractValue(setOrElemValue, {fieldLoc},
                                     setOrElemValue->getName()+"."+fieldName);
}

llvm::Value *LLVMBackend::emitComputeLen(const ir::TensorType *tensorType,
                                         const TensorStorage &tensorStorage) {
  if (tensorType->order() == 0) {
    return llvmInt(1);
  }

  llvm::Value *len = nullptr;
  switch (tensorStorage.getKind()) {
    case TensorStorage::DenseRowMajor: {
      auto it = tensorType->dimensions.begin();
      len = emitComputeLen(*it++);
      for (; it != tensorType->dimensions.end(); ++it) {
        len = builder->CreateMul(len, emitComputeLen(*it));
      }
      break;
    }
    case TensorStorage::SystemReduced: {
      llvm::Value *targetSet = compile(tensorStorage.getSystemTargetSet());
      llvm::Value *storageSet = compile(tensorStorage.getSystemStorageSet());

      // Retrieve the size of the neighbor index, which is stored in the last
      // element of neighbor start index.
      llvm::Value *setSize =
          builder->CreateExtractValue(storageSet, {0},
                                      storageSet->getName()+LEN_SUFFIX);
      llvm::Value *neighborStartIndex =
          builder->CreateExtractValue(targetSet, {2}, "neighbors.start");
      llvm::Value *neighborIndexSizeLoc =
          builder->CreateInBoundsGEP(neighborStartIndex, setSize,
                                     "neighbors"+LEN_SUFFIX+PTR_SUFFIX);
      len = builder->CreateAlignedLoad(neighborIndexSizeLoc, 8,
                                       "neighbors"+LEN_SUFFIX);

      // Multiply by block size
      Type blockType = tensorType->blockType();
      if (!isScalar(blockType)) {
        // TODO: The following assumes all blocks are dense row major. The right
        //       way to assign a storage order for every block in the tensor
        //       represented by a TensorStorage
        llvm::Value *blockSize =
            emitComputeLen(blockType.toTensor(), TensorStorage::DenseRowMajor);
        len = builder->CreateMul(len, blockSize);
      }
      break;
    }
    case TensorStorage::SystemUnreduced: {
      not_supported_yet;
      break;
    }
    case TensorStorage::SystemNone:
      ierror << "Attempting to compute size of tensor without storage";
      break;
    case TensorStorage::Undefined:
      ierror << "Attempting to compute size of tensor with undefined storage";
      break;
  }
  iassert(len != nullptr);
  return len;
}

llvm::Value *LLVMBackend::emitComputeLen(const ir::IndexDomain &dom) {
  assert(dom.getIndexSets().size() > 0);

  auto it = dom.getIndexSets().begin();
  llvm::Value *result = emitComputeLen(*it++);
  for (; it != dom.getIndexSets().end(); ++it) {
    result = builder->CreateMul(result, emitComputeLen(*it));
  }
  return result;
}

llvm::Value *LLVMBackend::emitComputeLen(const ir::IndexSet &is) {
  switch (is.getKind()) {
    case IndexSet::Range:
      return llvmInt(is.getSize());
      break;
    case IndexSet::Set: {
      llvm::Value *setValue = compile(is.getSet());
      return builder->CreateExtractValue(setValue, {0},
                                         setValue->getName()+LEN_SUFFIX);
    }
    case IndexSet::Dynamic:
      not_supported_yet;
      break;
  }
  unreachable;
  return nullptr;
}

llvm::Value *LLVMBackend::loadFromArray(llvm::Value *array, llvm::Value *index){
  llvm::Value *loc = builder->CreateGEP(array, index);
  return builder->CreateLoad(loc);
}

llvm::Value *LLVMBackend::emitCall(string name,
                                   initializer_list<llvm::Value*> args,
                                   llvm::Type *returnType) {
  return emitCall(name, vector<llvm::Value*>(args), returnType);
}

llvm::Value *LLVMBackend::emitCall(std::string name,
                                   std::vector<llvm::Value*> args,
                                   llvm::Type *returnType) {
  std::vector<llvm::Type*> argTypes;
  for (auto &arg : args) {
    argTypes.push_back(arg->getType());
  }

  llvm::FunctionType *ftype =
      llvm::FunctionType::get(returnType, argTypes, false);

  llvm::Function *fun =
      llvm::cast<llvm::Function>(module->getOrInsertFunction(name, ftype));
  iassert(fun != nullptr)
      << "could not find" << fun << "with the given signature";

  return builder->CreateCall(fun, std::vector<llvm::Value*>(args));
}

llvm::Function *LLVMBackend::emitEmptyFunction(const string &name,
                                               const vector<ir::Var> &arguments,
                                               const vector<ir::Var> &results) {
  llvm::Function *llvmFunc = createPrototype(name, arguments, results, module);
  auto entry = llvm::BasicBlock::Create(LLVM_CONTEXT, "entry", llvmFunc);
  builder->SetInsertPoint(entry);

  iassert(llvmFunc->getArgumentList().size() == arguments.size()+results.size())
      << "Number of arguments to llvm func does not match simit func arguments";

  // Add arguments and results to symbol table
  auto llvmArgIt = llvmFunc->getArgumentList().begin();
  auto simitArgIt = arguments.begin();
  for (; simitArgIt < arguments.end(); ++simitArgIt, ++llvmArgIt) {
    symtable.insert(*simitArgIt, llvmArgIt);
  }

  auto simitResIt = results.begin();
  for (; simitResIt < results.end(); ++simitResIt, ++llvmArgIt) {
    symtable.insert(*simitResIt, llvmArgIt);
  }

  return llvmFunc;
}

void LLVMBackend::emitPrintf(std::string format,
                             std::vector<llvm::Value*> args) {
  auto int32Type = llvm::IntegerType::getInt32Ty(LLVM_CONTEXT);
  llvm::Function *printfFunc = module->getFunction("printf");
  if (printfFunc == nullptr) {
    std::vector<llvm::Type*> printfArgTypes;
    printfArgTypes.push_back(llvm::Type::getInt8PtrTy(LLVM_CONTEXT));
    llvm::FunctionType* printfType = llvm::FunctionType::get(int32Type,
                                                             printfArgTypes,
                                                             true);
    printfFunc = llvm::Function::Create(printfType,
                                        llvm::Function::ExternalLinkage,
                                        llvm::Twine("printf"), module);
    printfFunc->setCallingConv(llvm::CallingConv::C);
  }

  auto formatValue = llvm::ConstantDataArray::getString(LLVM_CONTEXT, format);

  auto intType = llvm::IntegerType::get(LLVM_CONTEXT,8);
  auto formatStrType = llvm::ArrayType::get(intType, format.size()+1);

  llvm::GlobalVariable *formatStr =
      new llvm::GlobalVariable(*module, formatStrType, true,
                               llvm::GlobalValue::PrivateLinkage, formatValue,
                               ".str");
  llvm::Constant *zero = llvm::Constant::getNullValue(int32Type);

  std::vector<llvm::Constant*> idx;
  idx.push_back(zero);
  idx.push_back(zero);
  llvm::Constant *str = llvm::ConstantExpr::getGetElementPtr(formatStr, idx);

  std::vector<llvm::Value*> printfArgs;
  printfArgs.push_back(str);
  printfArgs.insert(printfArgs.end(), args.begin(), args.end());

  builder->CreateCall(printfFunc, printfArgs);
}

void LLVMBackend::emitFirstAssign(const ir::Var& var,
                                  const ir::Expr& value) {
  ScalarType type = value.type().toTensor()->componentType;
  llvm::Value *llvmVar = builder->CreateAlloca(createLLVMType(type), nullptr,
                                               var.getName());
  symtable.insert(var, llvmVar);
}

void LLVMBackend::emitAssign(Var var, const ir::Expr& value) {
  /// \todo assignment of scalars to tensors and tensors to tensors should be
  ///       handled by the lowering so that we only assign scalars to scalars
  ///       in the backend. Probably requires copy and memset intrinsics.
//  iassert(isScalar(value.type()) &&
//         "assignment non-scalars should have been lowered by now");
  iassert(var.getType().isTensor() && value.type().isTensor());

  std::string varName = var.getName();
  llvm::Value *llvmValue = compile(value);

  // Assigned for the first time
  if (!symtable.contains(var)) {
    emitFirstAssign(var, value);
  }
  iassert(symtable.contains(var));

  llvm::Value *varPtr = symtable.get(var);
  iassert(varPtr->getType()->isPointerTy());

  const TensorType *varType = var.getType().toTensor();
  const TensorType *valType = value.type().toTensor();

  // Assigning a scalar to a scalar
  if (varType->order() == 0 && valType->order() == 0) {
    builder->CreateStore(llvmValue, varPtr);
    llvmValue->setName(varName + VAL_SUFFIX);
  }
  // Assigning a scalar to an n-order tensor
  else if (varType->order() > 0 && valType->order() == 0) {
    if (isa<Literal>(value) &&
        to<Literal>(value)->getFloatVal(0) == 0.0) {
      // emit memset 0
      llvm::Value *varLen = emitComputeLen(varType, storage.get(var));
      unsigned compSize = varType->componentType.bytes();
      llvm::Value *varSize = builder->CreateMul(varLen, llvmInt(compSize));
      builder->CreateMemSet(varPtr, llvmInt(0,8), varSize, compSize);
    }
    else {
      not_supported_yet << "you can only currently assign a scalar to a tensor "
                           "if the scalar is 0.";
    }
  }
  else if (isa<Literal>(value)) {
    llvmValue->setName(varName);
    symtable.insert(var, llvmValue);
  }
  else {
    ierror;
  }
}

}}  // namespace simit::internal<|MERGE_RESOLUTION|>--- conflicted
+++ resolved
@@ -425,15 +425,9 @@
       llvm::Value *x2pow = builder->CreateFMul(x2, x2);
       sum = builder->CreateFAdd(sum, x2pow);
 
-<<<<<<< HEAD
-      llvm::Function *sqrt= llvm::Intrinsic::getDeclaration(module,
-                                                            llvm::Intrinsic::sqrt,
-                                                            {getLLVMFloatType()});
-=======
       llvm::Function *sqrt =
           llvm::Intrinsic::getDeclaration(module, llvm::Intrinsic::sqrt,
                                           {getLLVMFloatType()});
->>>>>>> 55c5d96f
       val = builder->CreateCall(sqrt, sum);
     } else {
       args.push_back(emitComputeLen(type->dimensions[0]));
