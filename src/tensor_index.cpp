#include "tensor_index.h"

#include "error.h"
#include "util/util.h"

#include "path_expressions.h"
#include "var.h"

using namespace std;

namespace simit {
namespace ir {

struct TensorIndex::Content {
  std::string name;
  pe::PathExpression pexpr;
  Var coordArray;
  Var sinkArray;
};

TensorIndex::TensorIndex(std::string name, pe::PathExpression pexpr)
<<<<<<< HEAD
    : name(name), pexpr(pexpr), kind(PExpr) {
  string prefix = (name == "") ? name : name + "_";
  this->coordArray = Var(prefix + "coords", ArrayType::make(ScalarType::Int));
  this->sinkArray  = Var(prefix + "sinks",  ArrayType::make(ScalarType::Int));
=======
    : content(new Content) {
  content->name = name;
  content->pexpr = pexpr;

  string prefix = (name == "") ? name : name + ".";
  content->coordArray = Var(prefix + "coords", ArrayType::make(ScalarType::Int));
  content->sinkArray  = Var(prefix + "sinks",  ArrayType::make(ScalarType::Int));
}

const std::string TensorIndex::getName() const {
  return content->name;
}

const pe::PathExpression& TensorIndex::getPathExpression() const {
  return content->pexpr;
}

const Var& TensorIndex::getRowptrArray() const {
  return content->coordArray;
}

const Var& TensorIndex::getColidxArray() const {
  return content->sinkArray;
>>>>>>> 9a9090f7
}

TensorIndex::TensorIndex(std::string name, Stencil stencil)
    : name(name), stencil(stencil), kind(Sten) {}

ostream &operator<<(ostream& os, const TensorIndex& ti) {
<<<<<<< HEAD
  if (ti.getKind() == TensorIndex::PExpr) {
    auto coords = ti.getCoordArray();
    auto sinks = ti.getSinkArray();
    os << "tensor-index " << ti.getName() << ": " << ti.getPathExpression()
       << endl;
    os << "  " << coords << " : " << coords.getType() << endl;
    os << "  " << sinks << " : " << sinks.getType();
  }
  else if (ti.getKind() == TensorIndex::Sten) {
    os << "tensor-index " << ti.getName() << ": " << ti.getStencil() << endl;
  }
  else {
    not_supported_yet;
  }
=======
  auto rowptr = ti.getRowptrArray();
  auto colidx = ti.getColidxArray();
  os << "tensor-index " << ti.getName() << ": " << ti.getPathExpression()
     << endl;
  os << "  " << rowptr << " : " << rowptr.getType() << endl;
  os << "  " << colidx << " : " << colidx.getType();
>>>>>>> 9a9090f7
  return os;
}

}}<|MERGE_RESOLUTION|>--- conflicted
+++ resolved
@@ -12,34 +12,53 @@
 namespace ir {
 
 struct TensorIndex::Content {
+  Kind kind;
   std::string name;
   pe::PathExpression pexpr;
+  StencilLayout stencil;
   Var coordArray;
   Var sinkArray;
 };
 
 TensorIndex::TensorIndex(std::string name, pe::PathExpression pexpr)
-<<<<<<< HEAD
-    : name(name), pexpr(pexpr), kind(PExpr) {
-  string prefix = (name == "") ? name : name + "_";
-  this->coordArray = Var(prefix + "coords", ArrayType::make(ScalarType::Int));
-  this->sinkArray  = Var(prefix + "sinks",  ArrayType::make(ScalarType::Int));
-=======
     : content(new Content) {
   content->name = name;
   content->pexpr = pexpr;
+  content->kind = PExpr;
 
   string prefix = (name == "") ? name : name + ".";
   content->coordArray = Var(prefix + "coords", ArrayType::make(ScalarType::Int));
   content->sinkArray  = Var(prefix + "sinks",  ArrayType::make(ScalarType::Int));
 }
 
+TensorIndex::TensorIndex(std::string name, StencilLayout stencil)
+    : content(new Content) {
+  content->name = name;
+  content->stencil = stencil;
+  content->kind = Sten;
+}
+
 const std::string TensorIndex::getName() const {
   return content->name;
 }
 
+const TensorIndex::Kind TensorIndex::getKind() const {
+  return content->kind;
+}
+
 const pe::PathExpression& TensorIndex::getPathExpression() const {
+  iassert(content->kind == PExpr);
   return content->pexpr;
+}
+
+const StencilLayout& TensorIndex::getStencilLayout() const {
+  iassert(content->kind == Sten);
+  return content->stencil;
+}
+
+void TensorIndex::setStencilLayout(StencilLayout stencil) {
+  iassert(content->kind == Sten);
+  content->stencil = stencil;
 }
 
 const Var& TensorIndex::getRowptrArray() const {
@@ -48,36 +67,24 @@
 
 const Var& TensorIndex::getColidxArray() const {
   return content->sinkArray;
->>>>>>> 9a9090f7
 }
 
-TensorIndex::TensorIndex(std::string name, Stencil stencil)
-    : name(name), stencil(stencil), kind(Sten) {}
-
 ostream &operator<<(ostream& os, const TensorIndex& ti) {
-<<<<<<< HEAD
   if (ti.getKind() == TensorIndex::PExpr) {
-    auto coords = ti.getCoordArray();
-    auto sinks = ti.getSinkArray();
+    auto rowptr = ti.getRowptrArray();
+    auto colidx = ti.getColidxArray();
     os << "tensor-index " << ti.getName() << ": " << ti.getPathExpression()
        << endl;
-    os << "  " << coords << " : " << coords.getType() << endl;
-    os << "  " << sinks << " : " << sinks.getType();
+    os << "  " << rowptr << " : " << rowptr.getType() << endl;
+    os << "  " << colidx << " : " << colidx.getType();
   }
   else if (ti.getKind() == TensorIndex::Sten) {
-    os << "tensor-index " << ti.getName() << ": " << ti.getStencil() << endl;
+    os << "tensor-index " << ti.getName() << ": " << ti.getStencilLayout()
+       << endl;
   }
   else {
     not_supported_yet;
   }
-=======
-  auto rowptr = ti.getRowptrArray();
-  auto colidx = ti.getColidxArray();
-  os << "tensor-index " << ti.getName() << ": " << ti.getPathExpression()
-     << endl;
-  os << "  " << rowptr << " : " << rowptr.getType() << endl;
-  os << "  " << colidx << " : " << colidx.getType();
->>>>>>> 9a9090f7
   return os;
 }
 
