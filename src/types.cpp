#include "types.h"

#include <ostream>

#include "ir.h"
#include "macros.h"
#include "util/util.h"
#include "util/collections.h"

using namespace std;

namespace simit {
namespace ir {

// Default to double size
unsigned ScalarType::floatBytes = sizeof(double);

bool ScalarType::singleFloat() {
  iassert(floatBytes == sizeof(float) || floatBytes == sizeof(double))
      << "Invalid float size: " << floatBytes;
  return floatBytes == sizeof(float);
}

// struct TensorType
// TODO: Define below functions in terms of block types instead of in terms of
//       the dimensions
size_t TensorType::order() const {
  return getDimensions().size();
}

std::vector<IndexDomain> TensorType::getDimensions() const {
  return dims;
}

std::vector<IndexSet> TensorType::getOuterDimensions() const {
  vector<IndexDomain> dimensions = getDimensions();
  unsigned maxNest = 0;
  for (auto& dim : dimensions) {
    if (dim.getIndexSets().size() > maxNest) {
      maxNest = dim.getIndexSets().size();
    }
  }

  std::vector<IndexSet> outerDimensions;
  for (auto& dim : dimensions) {
    if (dim.getIndexSets().size() == maxNest) {
      outerDimensions.push_back(dim.getIndexSets()[0]);
    }
  }

  return outerDimensions;
}

Type TensorType::getBlockType() const {
  vector<IndexDomain> dimensions = getDimensions();
  // TODO (grab blocktype computation in ir.h/ir.cpp)
  if (dimensions.size() == 0) {
    return TensorType::make(componentType);
  }

  std::vector<IndexDomain> blockDimensions;

  size_t numNests = dimensions[0].getIndexSets().size();
  iassert(numNests > 0);

  Type blockType;
  if (numNests == 1) {
    blockType = TensorType::make(componentType);
  }
  else {
    unsigned maxNesting = 0;
    for (auto& dim : dimensions) {
      if (dim.getIndexSets().size() > maxNesting) {
        maxNesting = dim.getIndexSets().size();
      }
    }

    for (auto& dim : dimensions) {
      if (dim.getIndexSets().size() < maxNesting) {
        const std::vector<IndexSet>& nests = dim.getIndexSets();
        std::vector<IndexSet> blockNests(nests.begin(), nests.end());
        blockDimensions.push_back(IndexDomain(blockNests));
      }
      else {
        const std::vector<IndexSet>& nests = dim.getIndexSets();
        std::vector<IndexSet> blockNests(nests.begin()+1, nests.end());
        blockDimensions.push_back(IndexDomain(blockNests));
      }
    }
    blockType = TensorType::make(componentType, blockDimensions, 
                                 isColumnVector);
  }
  iassert(blockType.defined());

  return blockType;
}

size_t TensorType::size() const {
  vector<IndexDomain> dimensions = getDimensions();
  size_t size = 1;
  for (auto& dimension : dimensions) {
    size *= dimension.getSize();
  }
  return size;
}

// TODO: Get rid of this function. Sparsity is decided elsewhere.
bool TensorType::isSparse() const {
  if (order() < 2) {
    return false;
  }

  vector<IndexDomain> dimensions = getDimensions();
  for (auto& indexDom : dimensions) {
    for (auto& indexSet : indexDom.getIndexSets()) {
      if (indexSet.getKind() != IndexSet::Range) {
        return true;
      }
    }
  }
  return false;
}

bool TensorType::hasSystemDimensions() const {
  vector<IndexDomain> dimensions = getDimensions();
  for (auto& indexDom : dimensions) {
    for (auto& indexSet : indexDom.getIndexSets()) {
      switch (indexSet.getKind()) {
        case IndexSet::Set:
          return true;
        case IndexSet::Dynamic:
        case IndexSet::Range:
        case IndexSet::Single:
          break;
      }
    }
  }
  return false;
}

// struct SetType
Type SetType::make(Type elementType, const std::vector<Expr>& endpointSets) {
  iassert(elementType.isElement());
  SetType *type = new SetType;
  type->elementType = elementType;
  for (auto& eps : endpointSets) {
    type->endpointSets.push_back(new Expr(eps));
  }
  return type;
}

SetType::~SetType() {
  for (auto& eps : endpointSets) {
    delete eps;
  }
}


// Free operator functions
bool operator==(const Type& l, const Type& r) {
  iassert(l.defined() && r.defined());

  if (l.kind() != r.kind()) {
    return false;
  }

  switch (l.kind()) {
    case Type::Tensor:
      return *l.toTensor() == *r.toTensor();
    case Type::Element:
      return *l.toElement() == *r.toElement();
    case Type::Set:
      return *l.toSet() == *r.toSet();
    case Type::Tuple:
      return *l.toTuple() == *r.toTuple();
    case Type::Array:
      return *l.toArray() == *r.toArray();
  }
  unreachable;
  return false;
}

bool operator!=(const Type& l, const Type& r) {
  return !(l == r);
}

bool operator==(const ScalarType& l, const ScalarType& r) {
  return l.kind == r.kind;
}

bool operator==(const TensorType& l, const TensorType& r) {
  if (l.getComponentType() != r.getComponentType()) {
    return false;
  }
  if (l.order() != r.order()) {
    return false;
  }

  vector<IndexDomain> ldimensions = l.getDimensions();
  vector<IndexDomain> rdimensions = r.getDimensions();

  auto li = ldimensions.begin();
  auto ri = rdimensions.begin();
  for (; li != ldimensions.end(); ++li, ++ri) {
    if (*li != *ri) {
      return false;
    }
  }

  return true;
}

bool operator==(const ArrayType& l, const ArrayType& r) {
  return l.elementType == r.elementType && l.size == r.size;
}

bool operator==(const ElementType& l, const ElementType& r) {
  // Element type names are unique
  return (l.name == r.name);
}


bool operator==(const SetType& l, const SetType& r) {
  return l.elementType == r.elementType;
}

bool operator==(const TupleType& l, const TupleType& r) {
  return l.elementType == r.elementType && l.size == r.size;
}

bool operator!=(const ScalarType& l, const ScalarType& r) {
  return !(l == r);
}

bool operator!=(const TensorType& l, const TensorType& r) {
  return !(l == r);
}

bool operator!=(const ElementType& l, const ElementType& r) {
  return !(l == r);
}

bool operator!=(const SetType& l, const SetType& r) {
  return !(l == r);
}

bool operator!=(const TupleType& l, const TupleType& r) {
  return !(l == r);
}

bool operator!=(const ArrayType& l, const ArrayType& r) {
  return !(l == r);
}

std::ostream& operator<<(std::ostream& os, const Type& type) {
  switch (type.kind()) {
    case Type::Tensor:
      return os << *type.toTensor();
    case Type::Element:
      return os << *type.toElement();
    case Type::Set:
      return os << *type.toSet();
    case Type::Tuple:
      return os << *type.toTuple();
    case Type::Array:
      return os << *type.toArray();
  }
  return os;
}

std::ostream& operator<<(std::ostream& os, const ScalarType& type) {
  switch (type.kind) {
    case ScalarType::Int:
      os << "int";
      break;
    case ScalarType::Float:
      os << "float";
      break;
    case ScalarType::Boolean:
      os << "boolean";
      break;
<<<<<<< HEAD
    case ScalarType::String:
      os << "string";
=======
    case ScalarType::Complex:
      os << "complex";
>>>>>>> 8f216883
      break;
  }
  return os;
}

std::ostream& operator<<(std::ostream& os, const TensorType& type) {
  if (type.order() == 0) {
    os << type.getComponentType();
  }
  else {
    os << "tensor";
    os << "[" << util::join(type.getOuterDimensions(), ",") << "]";
    os << "(" << type.getBlockType() << ")";
    if (type.getDimensions().size() == 1 && !type.isColumnVector) {
      os << "'";
    }
  }
  return os;
}

std::ostream& operator<<(std::ostream& os, const ElementType& type) {
  os << type.name;
  return os;
}

std::ostream& operator<<(std::ostream& os, const SetType& type) {
  os << "set{" << type.elementType.toElement()->name << "}";

  if (type.endpointSets.size() > 0) {
    os << "(" << *type.endpointSets[0];
    for (auto& epSet : util::excludeFirst(type.endpointSets)) {
      os << ", " << *epSet;
    }
    os << ")";
  }

  return os;
}

std::ostream& operator<<(std::ostream& os, const TupleType& type) {
  return os << "(" << type.elementType.toElement()->name << "*" << type.size
            << ")";
}

std::ostream& operator<<(std::ostream& os, const ArrayType& type) {
  os << type.elementType;
  if (type.size > 0) {
    os << "[" << type.size << "]";
  }
  else {
    os << "*";
  }
  return os;
}


}} // namespace simit::ir<|MERGE_RESOLUTION|>--- conflicted
+++ resolved
@@ -279,13 +279,11 @@
     case ScalarType::Boolean:
       os << "boolean";
       break;
-<<<<<<< HEAD
     case ScalarType::String:
       os << "string";
-=======
+      break;
     case ScalarType::Complex:
       os << "complex";
->>>>>>> 8f216883
       break;
   }
   return os;
