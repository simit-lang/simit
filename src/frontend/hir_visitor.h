#ifndef SIMIT_HIR_VISITOR_H
#define SIMIT_HIR_VISITOR_H

#include <memory>

namespace simit {
namespace hir {

struct Program;
struct StmtBlock;
struct RangeIndexSet;
struct SetIndexSet;
struct DynamicIndexSet;
struct ElementType;
struct Endpoint;
struct SetType;
struct TupleLength;
struct TupleType;
struct ScalarType;
struct NDTensorType;
struct Identifier;
struct IdentDecl;
struct Field;
struct ElementTypeDecl;
struct Argument;
struct InOutArgument;
struct ExternDecl;
struct FuncDecl;
struct VarDecl;
struct ConstDecl;
struct WhileStmt;
struct DoWhileStmt;
struct IfStmt;
struct IndexSetDomain;
struct RangeDomain;
struct ForStmt;
struct PrintStmt;
struct ExprStmt;
struct AssignStmt;
struct Slice;
struct ExprParam;
struct MapExpr;
struct ReducedMapExpr;
struct UnaryExpr;
struct BinaryExpr;
struct NaryExpr;
struct OrExpr;
struct AndExpr;
struct XorExpr;
struct EqExpr;
struct NotExpr;
struct AddExpr;
struct SubExpr;
struct MulExpr;
struct DivExpr;
struct ElwiseMulExpr;
struct ElwiseDivExpr;
struct NegExpr;
struct ExpExpr;
struct TransposeExpr;
struct CallExpr;
struct TensorReadExpr;
struct TupleReadExpr;
struct FieldReadExpr;
struct ParenExpr;
struct VarExpr;
struct IntLiteral;
struct FloatLiteral;
struct BoolLiteral;
<<<<<<< HEAD
struct StringLiteral;
=======
struct ComplexLiteral;
>>>>>>> 8f216883
struct IntVectorLiteral;
struct FloatVectorLiteral;
struct ComplexVectorLiteral;
struct NDTensorLiteral;
struct ApplyStmt;
struct Test;

class HIRVisitor {
public:
  virtual void visit(std::shared_ptr<Program>);
  virtual void visit(std::shared_ptr<StmtBlock>);
  virtual void visit(std::shared_ptr<RangeIndexSet> op) {}
  virtual void visit(std::shared_ptr<SetIndexSet> op) {}
  virtual void visit(std::shared_ptr<DynamicIndexSet> op) {}
  virtual void visit(std::shared_ptr<ElementType> op) {}
  virtual void visit(std::shared_ptr<Endpoint> op) {}
  virtual void visit(std::shared_ptr<SetType>);
  virtual void visit(std::shared_ptr<TupleLength> op) {}
  virtual void visit(std::shared_ptr<TupleType>);
  virtual void visit(std::shared_ptr<ScalarType> op) {}
  virtual void visit(std::shared_ptr<NDTensorType>);
  virtual void visit(std::shared_ptr<Identifier> op) {}
  virtual void visit(std::shared_ptr<IdentDecl>);
  virtual void visit(std::shared_ptr<Field>);
  virtual void visit(std::shared_ptr<ElementTypeDecl>);
  virtual void visit(std::shared_ptr<Argument>);
  virtual void visit(std::shared_ptr<InOutArgument>);
  virtual void visit(std::shared_ptr<ExternDecl>);
  virtual void visit(std::shared_ptr<FuncDecl>);
  virtual void visit(std::shared_ptr<VarDecl>);
  virtual void visit(std::shared_ptr<ConstDecl>);
  virtual void visit(std::shared_ptr<WhileStmt>);
  virtual void visit(std::shared_ptr<DoWhileStmt>);
  virtual void visit(std::shared_ptr<IfStmt>);
  virtual void visit(std::shared_ptr<IndexSetDomain>);
  virtual void visit(std::shared_ptr<RangeDomain>);
  virtual void visit(std::shared_ptr<ForStmt>);
  virtual void visit(std::shared_ptr<PrintStmt>);
  virtual void visit(std::shared_ptr<ExprStmt>);
  virtual void visit(std::shared_ptr<AssignStmt>);
  virtual void visit(std::shared_ptr<Slice> op) {}
  virtual void visit(std::shared_ptr<ExprParam>);
  virtual void visit(std::shared_ptr<MapExpr>);
  virtual void visit(std::shared_ptr<ReducedMapExpr>);
  virtual void visit(std::shared_ptr<OrExpr>);
  virtual void visit(std::shared_ptr<AndExpr>);
  virtual void visit(std::shared_ptr<XorExpr>);
  virtual void visit(std::shared_ptr<EqExpr>);
  virtual void visit(std::shared_ptr<NotExpr>);
  virtual void visit(std::shared_ptr<AddExpr>);
  virtual void visit(std::shared_ptr<SubExpr>);
  virtual void visit(std::shared_ptr<MulExpr>);
  virtual void visit(std::shared_ptr<DivExpr>);
  virtual void visit(std::shared_ptr<ElwiseMulExpr>);
  virtual void visit(std::shared_ptr<ElwiseDivExpr>);
  virtual void visit(std::shared_ptr<NegExpr>);
  virtual void visit(std::shared_ptr<ExpExpr>);
  virtual void visit(std::shared_ptr<TransposeExpr>);
  virtual void visit(std::shared_ptr<CallExpr>);
  virtual void visit(std::shared_ptr<TensorReadExpr>);
  virtual void visit(std::shared_ptr<TupleReadExpr>);
  virtual void visit(std::shared_ptr<FieldReadExpr>);
  virtual void visit(std::shared_ptr<ParenExpr>);
  virtual void visit(std::shared_ptr<VarExpr> op) {}
  virtual void visit(std::shared_ptr<IntLiteral> op) {}
  virtual void visit(std::shared_ptr<FloatLiteral> op) {}
  virtual void visit(std::shared_ptr<BoolLiteral> op) {}
<<<<<<< HEAD
  virtual void visit(std::shared_ptr<StringLiteral> op) {}
=======
  virtual void visit(std::shared_ptr<ComplexLiteral> op) {}
>>>>>>> 8f216883
  virtual void visit(std::shared_ptr<IntVectorLiteral> op) {}
  virtual void visit(std::shared_ptr<FloatVectorLiteral> op) {}
  virtual void visit(std::shared_ptr<ComplexVectorLiteral> op) {}
  virtual void visit(std::shared_ptr<NDTensorLiteral>);
  virtual void visit(std::shared_ptr<ApplyStmt>);
  virtual void visit(std::shared_ptr<Test>);

private:
  void visitUnaryExpr(std::shared_ptr<UnaryExpr>); 
  void visitBinaryExpr(std::shared_ptr<BinaryExpr>); 
  void visitNaryExpr(std::shared_ptr<NaryExpr>); 
};

}
}

#endif
<|MERGE_RESOLUTION|>--- conflicted
+++ resolved
@@ -67,11 +67,8 @@
 struct IntLiteral;
 struct FloatLiteral;
 struct BoolLiteral;
-<<<<<<< HEAD
+struct ComplexLiteral;
 struct StringLiteral;
-=======
-struct ComplexLiteral;
->>>>>>> 8f216883
 struct IntVectorLiteral;
 struct FloatVectorLiteral;
 struct ComplexVectorLiteral;
@@ -139,11 +136,8 @@
   virtual void visit(std::shared_ptr<IntLiteral> op) {}
   virtual void visit(std::shared_ptr<FloatLiteral> op) {}
   virtual void visit(std::shared_ptr<BoolLiteral> op) {}
-<<<<<<< HEAD
+  virtual void visit(std::shared_ptr<ComplexLiteral> op) {}
   virtual void visit(std::shared_ptr<StringLiteral> op) {}
-=======
-  virtual void visit(std::shared_ptr<ComplexLiteral> op) {}
->>>>>>> 8f216883
   virtual void visit(std::shared_ptr<IntVectorLiteral> op) {}
   virtual void visit(std::shared_ptr<FloatVectorLiteral> op) {}
   virtual void visit(std::shared_ptr<ComplexVectorLiteral> op) {}
