--- conflicted
+++ resolved
@@ -132,13 +132,11 @@
     case ScalarType::Type::BOOL:
       retIRType = ir::Boolean;
       break;
-<<<<<<< HEAD
+    case ScalarType::Type::COMPLEX:
+      retIRType = ir::Complex;
+      break;
     case ScalarType::Type::STRING:
       retIRType = ir::String;
-=======
-    case ScalarType::Type::COMPLEX:
-      retIRType = ir::Complex;
->>>>>>> 8f216883
       break;
     default:
       unreachable;
@@ -1179,15 +1177,14 @@
   retType->push_back(ir::Boolean);
 }
 
-<<<<<<< HEAD
+void TypeChecker::visit(ComplexLiteral::Ptr lit) {
+  retType = std::make_shared<Expr::Type>();
+  retType->push_back(ir::Complex);
+}
+
 void TypeChecker::visit(StringLiteral::Ptr lit) {
   retType = std::make_shared<Expr::Type>();
   retType->push_back(ir::String);
-=======
-void TypeChecker::visit(ComplexLiteral::Ptr lit) {
-  retType = std::make_shared<Expr::Type>();
-  retType->push_back(ir::Complex);
->>>>>>> 8f216883
 }
 
 void TypeChecker::visit(IntVectorLiteral::Ptr lit) {
