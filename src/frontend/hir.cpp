--- conflicted
+++ resolved
@@ -125,8 +125,7 @@
 }
 
 SetType::Ptr SetType::getUndefinedSetType() {
-  SetType::Ptr undefinedSetType = to<SetType>(
-      std::make_shared<UnstructuredSetType>());
+  const auto undefinedSetType = std::make_shared<UnstructuredSetType>();
   undefinedSetType->element = std::make_shared<ElementType>();
   return undefinedSetType;
 }
@@ -140,11 +139,7 @@
   }
 }
 
-<<<<<<< HEAD
-HIRNode::Ptr SetType::cloneNode() {
-  const auto node = std::make_shared<SetType>();
-=======
-HIRNode::Ptr UnstructuredSetType::cloneImpl() {
+HIRNode::Ptr UnstructuredSetType::cloneNode() {
   const auto node = std::make_shared<UnstructuredSetType>();
   node->copy(shared_from_this());
   return node;
@@ -158,9 +153,8 @@
   dimensions = setType->dimensions;
 }
 
-HIRNode::Ptr LatticeLinkSetType::cloneImpl() {
+HIRNode::Ptr LatticeLinkSetType::cloneNode() {
   const auto node = std::make_shared<LatticeLinkSetType>();
->>>>>>> 7039fe2b
   node->copy(shared_from_this());
   return node;
 }
@@ -671,7 +665,7 @@
   }
 }
 
-HIRNode::Ptr SetReadExpr::cloneImpl() {
+HIRNode::Ptr SetReadExpr::cloneNode() {
   const auto node = std::make_shared<SetReadExpr>();
   node->copy(shared_from_this());
   return node;
