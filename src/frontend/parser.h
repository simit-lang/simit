--- conflicted
+++ resolved
@@ -30,7 +30,6 @@
   typedef util::ScopedMap<std::string, IdentType> SymbolTable;
 
 private:
-<<<<<<< HEAD
   fir::Program::Ptr                   parseProgram();
   fir::FIRNode::Ptr                   parseProgramElement();
   fir::ElementTypeDecl::Ptr           parseElementTypeDecl();
@@ -88,7 +87,7 @@
   fir::Type::Ptr                      parseType();
   fir::ElementType::Ptr               parseElementType();
   fir::SetType::Ptr                   parseUnstructuredSetType();
-  fir::SetType::Ptr                   parseLatticeLinkSetType();
+  fir::SetType::Ptr                   parseGridSetType();
   std::vector<fir::Endpoint::Ptr>     parseEndpoints();
   fir::Endpoint::Ptr                  parseEndpoint();
   fir::TupleElement::Ptr              parseTupleElement();
@@ -116,87 +115,6 @@
   double                              parseSignedFloatLiteral();
   double_complex                      parseComplexLiteral();
   fir::Test::Ptr                      parseTest();
-=======
-  fir::Program::Ptr                      parseProgram();
-  fir::FIRNode::Ptr                      parseProgramElement();
-  fir::ElementTypeDecl::Ptr              parseElementTypeDecl();
-  std::vector<fir::FieldDecl::Ptr>       parseFieldDeclList();
-  fir::FieldDecl::Ptr                    parseFieldDecl();
-  fir::FIRNode::Ptr                      parseExternFuncOrDecl();
-  fir::ExternDecl::Ptr                   parseExternDecl();
-  fir::FuncDecl::Ptr                     parseExternFuncDecl();
-  fir::FuncDecl::Ptr                     parseFuncDecl();
-  std::vector<fir::GenericParam::Ptr>    parseGenericParams();
-  fir::GenericParam::Ptr                 parseGenericParam();
-  std::vector<fir::Argument::Ptr>        parseArguments();
-  fir::Argument::Ptr                     parseArgumentDecl();
-  std::vector<fir::IdentDecl::Ptr>       parseResults();
-  fir::StmtBlock::Ptr                    parseStmtBlock();
-  fir::Stmt::Ptr                         parseStmt();
-  fir::VarDecl::Ptr                      parseVarDecl();
-  fir::ConstDecl::Ptr                    parseConstDecl();
-  fir::IdentDecl::Ptr                    parseIdentDecl();
-  fir::IdentDecl::Ptr                    parseTensorDecl();
-  fir::WhileStmt::Ptr                    parseWhileStmt();
-  fir::DoWhileStmt::Ptr                  parseDoWhileStmt();
-  fir::IfStmt::Ptr                       parseIfStmt();
-  fir::Stmt::Ptr                         parseElseClause();
-  fir::ForStmt::Ptr                      parseForStmt();
-  fir::ForDomain::Ptr                    parseForDomain();
-  fir::PrintStmt::Ptr                    parsePrintStmt();
-  fir::ApplyStmt::Ptr                    parseApplyStmt();
-  fir::ExprStmt::Ptr                     parseExprOrAssignStmt();
-  fir::Expr::Ptr                         parseExpr();
-  fir::MapExpr::Ptr                      parseMapExpr();
-  fir::Expr::Ptr                         parseOrExpr();
-  fir::Expr::Ptr                         parseAndExpr();
-  fir::Expr::Ptr                         parseXorExpr();
-  fir::Expr::Ptr                         parseEqExpr();
-  fir::Expr::Ptr                         parseTerm();
-  fir::Expr::Ptr                         parseAddExpr();
-  fir::Expr::Ptr                         parseMulExpr();
-  fir::Expr::Ptr                         parseNegExpr();
-  fir::Expr::Ptr                         parseExpExpr();
-  fir::Expr::Ptr                         parseTransposeExpr();
-  fir::Expr::Ptr                         parseCallOrReadExpr();
-  fir::Expr::Ptr                         parseFactor();
-  fir::VarExpr::Ptr                      parseVarExpr();
-  fir::RangeConst::Ptr                   parseRangeConst();
-  fir::CallExpr::Ptr                     parseCallExpr();
-  fir::TupleReadExpr::Ptr                parseTupleReadExpr();
-  fir::Identifier::Ptr                   parseIdent();
-  std::vector<fir::ReadParam::Ptr>       parseReadParams();
-  fir::ReadParam::Ptr                    parseReadParam();
-  std::vector<fir::Expr::Ptr>            parseExprParams();
-  fir::Type::Ptr                         parseType();
-  fir::ElementType::Ptr                  parseElementType();
-  fir::SetType::Ptr                      parseUnstructuredSetType();
-  fir::SetType::Ptr                      parseGridSetType();
-  std::vector<fir::Endpoint::Ptr>        parseEndpoints();
-  fir::TupleLength::Ptr                  parseTupleLength();
-  fir::TupleType::Ptr                    parseTupleType();
-  fir::TensorType::Ptr                   parseTensorType();
-  fir::NDTensorType::Ptr                 parseVectorBlockType();
-  fir::NDTensorType::Ptr                 parseMatrixBlockType();
-  fir::NDTensorType::Ptr                 parseTensorBlockType();
-  fir::ScalarType::Ptr                   parseTensorComponentType();
-  fir::ScalarType::Ptr                   parseScalarType();
-  std::vector<fir::IndexSet::Ptr>        parseIndexSets();
-  fir::IndexSet::Ptr                     parseIndexSet();
-  fir::SetIndexSet::Ptr                  parseSetIndexSet();
-  fir::Expr::Ptr                         parseTensorLiteral();
-  fir::DenseTensorLiteral::Ptr           parseDenseTensorLiteral();
-  fir::DenseTensorLiteral::Ptr           parseDenseTensorLiteralInner();
-  fir::DenseTensorLiteral::Ptr           parseDenseMatrixLiteral();
-  fir::DenseTensorLiteral::Ptr           parseDenseVectorLiteral();
-  fir::IntVectorLiteral::Ptr             parseDenseIntVectorLiteral();
-  fir::FloatVectorLiteral::Ptr           parseDenseFloatVectorLiteral();
-  fir::ComplexVectorLiteral::Ptr         parseDenseComplexVectorLiteral();
-  int                                    parseSignedIntLiteral();
-  double                                 parseSignedFloatLiteral();
-  double_complex                         parseComplexLiteral();
-  fir::Test::Ptr                         parseTest();
->>>>>>> 663ae094
 
   void reportError(const Token &, std::string);
 
