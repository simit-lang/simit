#include "fir_intrinsics.h"

#include "intrinsics.h"
#include "types.h"

namespace simit {
namespace fir {

static void
addIntrinsic(std::vector<FuncDecl::Ptr>* intrinsics,
             const std::string& name,
             const std::vector<Type::Ptr> &args,
             const std::vector<Type::Ptr> &results,
             const std::vector<GenericParam::Ptr> &genericParams = {}){
  const auto decl = std::make_shared<FuncDecl>();

  decl->name = std::make_shared<Identifier>();
  decl->name->ident = name;
  decl->type = FuncDecl::Type::EXTERNAL;

  decl->genericParams = genericParams;

  for (unsigned i = 0; i < args.size(); ++i) {
    const auto arg = std::make_shared<Argument>();
    arg->name = std::make_shared<Identifier>();
    arg->name->ident = "a" + to_string(i+1);
    arg->type = args[i];
    decl->args.push_back(arg);
  }

  for (unsigned i = 0; i < results.size(); ++i) {
    const auto res = std::make_shared<IdentDecl>();
    res->name = std::make_shared<Identifier>();
    res->name->ident = "r" + to_string(i+1);
    res->type = results[i];
    decl->results.push_back(res);
  }

  intrinsics->push_back(decl);
}

static void
addScalarIntrinsic(std::vector<FuncDecl::Ptr>* intrinsics,
                   const std::string& name,
                   const std::vector<ScalarType::Type> &args,
                   const std::vector<ScalarType::Type> &results) {
  std::vector<Type::Ptr> argTypes(args.size());
  std::vector<Type::Ptr> resultTypes(results.size());

  for (unsigned i = 0; i < args.size(); ++i) {
    argTypes[i] = makeTensorType(args[i]);
  }
  for (unsigned i = 0; i < results.size(); ++i) {
    resultTypes[i] = makeTensorType(results[i]);
  }

  addIntrinsic(intrinsics, name, argTypes, resultTypes);
}

std::vector<FuncDecl::Ptr> createIntrinsics() {
  std::vector<FuncDecl::Ptr> intrinsics;

  const auto threeDim = std::make_shared<RangeIndexSet>();
  threeDim->range = 3;

  const auto threeByThreeTensorType = std::make_shared<NDTensorType>();
  threeByThreeTensorType->blockType = makeTensorType(ScalarType::Type::FLOAT);
  threeByThreeTensorType->indexSets = {threeDim, threeDim};

  auto N = std::make_shared<GenericParam>();
  N->type = GenericParam::Type::UNKNOWN;
  N->name = "N";

  auto M = std::make_shared<GenericParam>();
  M->type = GenericParam::Type::UNKNOWN;
  M->name = "M";

<<<<<<< HEAD
  const auto nDim = std::make_shared<GenericIndexSet>();
  nDim->type = GenericIndexSet::Type::UNKNOWN;
=======
  auto K = std::make_shared<fir::GenericParam>();
  K->type = fir::GenericParam::Type::UNKNOWN;
  K->name = "K";

  const auto nDim = std::make_shared<fir::GenericIndexSet>();
  nDim->type = fir::GenericIndexSet::Type::UNKNOWN;
>>>>>>> f35b65f8
  nDim->setName = N->name;

  const auto mDim = std::make_shared<GenericIndexSet>();
  mDim->type = GenericIndexSet::Type::UNKNOWN;
  mDim->setName = M->name;

  const auto kDim = std::make_shared<fir::GenericIndexSet>();
  kDim->type = fir::GenericIndexSet::Type::UNKNOWN;
  kDim->setName = K->name;

  const auto nVectorType = std::make_shared<NDTensorType>();
  nVectorType->blockType = makeTensorType(ScalarType::Type::FLOAT);
  nVectorType->indexSets = {nDim};

  const auto mVectorType = std::make_shared<NDTensorType>();
  mVectorType->blockType = makeTensorType(ScalarType::Type::FLOAT);
  mVectorType->indexSets = {mDim};

  const auto nnMatrixType = std::make_shared<NDTensorType>();
  nnMatrixType->blockType = makeTensorType(ScalarType::Type::FLOAT);
  nnMatrixType->indexSets = {nDim, nDim};

  const auto nmMatrixType = std::make_shared<NDTensorType>();
  nmMatrixType->blockType = makeTensorType(ScalarType::Type::FLOAT);
  nmMatrixType->indexSets = {nDim, mDim};

  const auto kmMatrixType = std::make_shared<NDTensorType>();
  kmMatrixType->blockType = makeTensorType(ScalarType::Type::FLOAT);
  kmMatrixType->indexSets = {kDim, mDim};

  const auto opaqueType = std::make_shared<OpaqueType>();

  // Add type signatures for intrinsic functions.
  addScalarIntrinsic(&intrinsics,
                     ir::intrinsics::mod().getName(),
                     {ScalarType::Type::INT, ScalarType::Type::INT},
                     {ScalarType::Type::INT});
  addScalarIntrinsic(&intrinsics,
                     ir::intrinsics::sin().getName(),
                     {ScalarType::Type::FLOAT},
                     {ScalarType::Type::FLOAT});
  addScalarIntrinsic(&intrinsics,
                     ir::intrinsics::cos().getName(),
                     {ScalarType::Type::FLOAT},
                     {ScalarType::Type::FLOAT});
  addScalarIntrinsic(&intrinsics,
                     ir::intrinsics::tan().getName(),
                     {ScalarType::Type::FLOAT},
                     {ScalarType::Type::FLOAT});
  addScalarIntrinsic(&intrinsics,
                     ir::intrinsics::asin().getName(),
                     {ScalarType::Type::FLOAT},
                     {ScalarType::Type::FLOAT});
  addScalarIntrinsic(&intrinsics,
                     ir::intrinsics::acos().getName(),
                     {ScalarType::Type::FLOAT},
                     {ScalarType::Type::FLOAT});
  addScalarIntrinsic(&intrinsics,
                     ir::intrinsics::atan2().getName(),
                     {ScalarType::Type::FLOAT, ScalarType::Type::FLOAT},
                     {ScalarType::Type::FLOAT});
  addScalarIntrinsic(&intrinsics,
                     ir::intrinsics::sqrt().getName(),
                     {ScalarType::Type::FLOAT},
                     {ScalarType::Type::FLOAT});
  addScalarIntrinsic(&intrinsics,
                     ir::intrinsics::log().getName(),
                     {ScalarType::Type::FLOAT},
                     {ScalarType::Type::FLOAT});
  addScalarIntrinsic(&intrinsics,
                     ir::intrinsics::exp().getName(),
                     {ScalarType::Type::FLOAT},
                     {ScalarType::Type::FLOAT});
  addScalarIntrinsic(&intrinsics,
                     ir::intrinsics::pow().getName(),
                     {ScalarType::Type::FLOAT, ScalarType::Type::FLOAT},
                     {ScalarType::Type::FLOAT});

  addScalarIntrinsic(&intrinsics,
                     ir::intrinsics::clock().getName(),
                     {}, {ScalarType::Type::FLOAT});
  addScalarIntrinsic(&intrinsics,
                     ir::intrinsics::storeTime().getName(),
                     {ScalarType::Type::INT, ScalarType::Type::FLOAT},
                     {ScalarType::Type::FLOAT});

  // Local vectors/matrices
  addIntrinsic(&intrinsics,
               ir::intrinsics::det().getName(),
               {threeByThreeTensorType},
               {makeTensorType(ScalarType::Type::FLOAT)});
  addIntrinsic(&intrinsics,
               ir::intrinsics::inv().getName(),
               {threeByThreeTensorType},
               {threeByThreeTensorType});

  // System vectors/matrices
  addIntrinsic(&intrinsics,
               ir::intrinsics::norm().getName(),
               {Type::Ptr()},
               {makeTensorType(ScalarType::Type::FLOAT)});
  addIntrinsic(&intrinsics,
               ir::intrinsics::dot().getName(),
               {Type::Ptr(), Type::Ptr()},
               {makeTensorType(ScalarType::Type::FLOAT)});
  addIntrinsic(&intrinsics,
               ir::intrinsics::lu().getName(),
               {nnMatrixType},
               {opaqueType},
               {N});
  addIntrinsic(&intrinsics,
               ir::intrinsics::lufree().getName(),
               {opaqueType},
               {},
               {});
  addIntrinsic(&intrinsics,
               ir::intrinsics::lusolve().getName(),
               {opaqueType, nVectorType},
               {mVectorType},
               {N, M});
  addIntrinsic(&intrinsics,
               ir::intrinsics::lumatsolve().getName(),
               {opaqueType, nmMatrixType},
               {kmMatrixType},
               {N, M, K});
  addIntrinsic(&intrinsics,
               ir::intrinsics::chol().getName(),
               {nnMatrixType},
               {opaqueType},
               {N});
  addIntrinsic(&intrinsics,
               ir::intrinsics::cholfree().getName(),
               {opaqueType},
               {},
               {});
  addIntrinsic(&intrinsics,
               ir::intrinsics::lltsolve().getName(),
               {opaqueType, nVectorType},
               {mVectorType},
               {N,M});
  addIntrinsic(&intrinsics,
               ir::intrinsics::lltmatsolve().getName(),
               {opaqueType, nmMatrixType},
               {kmMatrixType},
               {N, M, K});

  // Complex numbers
  addScalarIntrinsic(&intrinsics,
                     ir::intrinsics::createComplex().getName(),
                     {ScalarType::Type::FLOAT, ScalarType::Type::FLOAT},
                     {ScalarType::Type::COMPLEX});
  addScalarIntrinsic(&intrinsics,
                     ir::intrinsics::complexNorm().getName(),
                     {ScalarType::Type::COMPLEX},
                     {ScalarType::Type::FLOAT});
  addScalarIntrinsic(&intrinsics,
                     ir::intrinsics::complexGetReal().getName(),
                     {ScalarType::Type::COMPLEX},
                     {ScalarType::Type::FLOAT});
  addScalarIntrinsic(&intrinsics,
                     ir::intrinsics::complexGetImag().getName(),
                     {ScalarType::Type::COMPLEX},
                     {ScalarType::Type::FLOAT});
  addScalarIntrinsic(&intrinsics,
                     ir::intrinsics::complexConj().getName(),
                     {ScalarType::Type::COMPLEX},
                     {ScalarType::Type::COMPLEX});

  return intrinsics;
}

}}<|MERGE_RESOLUTION|>--- conflicted
+++ resolved
@@ -75,17 +75,12 @@
   M->type = GenericParam::Type::UNKNOWN;
   M->name = "M";
 
-<<<<<<< HEAD
+  auto K = std::make_shared<GenericParam>();
+  K->type = GenericParam::Type::UNKNOWN;
+  K->name = "K";
+
   const auto nDim = std::make_shared<GenericIndexSet>();
   nDim->type = GenericIndexSet::Type::UNKNOWN;
-=======
-  auto K = std::make_shared<fir::GenericParam>();
-  K->type = fir::GenericParam::Type::UNKNOWN;
-  K->name = "K";
-
-  const auto nDim = std::make_shared<fir::GenericIndexSet>();
-  nDim->type = fir::GenericIndexSet::Type::UNKNOWN;
->>>>>>> f35b65f8
   nDim->setName = N->name;
 
   const auto mDim = std::make_shared<GenericIndexSet>();
