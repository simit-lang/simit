#include <iostream>

#include "hir_printer.h"
#include "error.h"

namespace simit {
namespace hir {

void HIRPrinter::visit(Program::Ptr program) {
  for (auto elem : program->elems) {
    elem->accept(this);
    oss << std::endl;
  }
}

void HIRPrinter::visit(StmtBlock::Ptr stmtBlock) {
  for (auto stmt : stmtBlock->stmts) {
    stmt->accept(this);
    oss << std::endl;
  }
}

void HIRPrinter::visit(RangeIndexSet::Ptr set) {
  oss << "0:" << set->range;
}

void HIRPrinter::visit(SetIndexSet::Ptr set) {
  oss << set->setName;
}

void HIRPrinter::visit(DynamicIndexSet::Ptr set) {
  oss << "*";
}

void HIRPrinter::visit(ElementType::Ptr type) {
  oss << type->ident;
}

void HIRPrinter::visit(Endpoint::Ptr end) {
  end->set->accept(this);
}

void HIRPrinter::visit(UnstructuredSetType::Ptr type) {
  oss << "set{";
  type->element->accept(this);
  oss << "}";
  
  if (!type->endpoints.empty()) {
    oss << "(";
    
    bool printDelimiter = false;
    for (auto endpoint : type->endpoints) {
      if (printDelimiter) {
        oss << ",";
      }
      
      endpoint->accept(this);
      printDelimiter = true;
    }
    
    oss << ")";
  }
}

void HIRPrinter::visit(LatticeLinkSetType::Ptr type) {
  oss << "lattice[" << type->dimensions << "]{";
  type->element->accept(this);
  oss << "}(";
  type->latticePointSet->accept(this);
  oss << ")";
}

void HIRPrinter::visit(TupleLength::Ptr length) {
  oss << length->val;
}

void HIRPrinter::visit(TupleType::Ptr type) {
  oss << "(";
  type->element->accept(this);
  oss << "*";
  type->length->accept(this);
  oss << ")";
}

void HIRPrinter::visit(ScalarType::Ptr type) {
  switch (type->type) {
    case ScalarType::Type::INT:
      oss << "int";
      break;
    case ScalarType::Type::FLOAT:
      oss << "float";
      break;
    case ScalarType::Type::BOOL:
      oss << "bool";
      break;
    case ScalarType::Type::COMPLEX:
      oss << "complex";
      break;
    case ScalarType::Type::STRING:
      oss << "string";
      break;
    default:
      unreachable;
      break;
  }
}

void HIRPrinter::visit(NDTensorType::Ptr type) {
  oss << "tensor";
  if (!type->indexSets.empty()) {
    oss << "[";
    
    bool printDelimiter = false;
    for (auto indexSet : type->indexSets) {
      if (printDelimiter) {
        oss << ",";
      }
      
      indexSet->accept(this);
      printDelimiter = true;
    }
    
    oss << "]";
  }

  oss << "(";
  type->blockType->accept(this);
  oss << ")";
  
  if (type->transposed) {
    oss << "'";
  }
}

void HIRPrinter::visit(Identifier::Ptr ident) {
  oss << ident->ident;
}

void HIRPrinter::visit(IdentDecl::Ptr decl) {
  printIdentDecl(decl);
}

void HIRPrinter::visit(FieldDecl::Ptr decl) {
  printIdentDecl(decl);
  oss << ";";
}

void HIRPrinter::visit(ElementTypeDecl::Ptr decl) {
  oss << "element ";
  decl->name->accept(this);
  oss << std::endl;
  
  indent();
  for (auto field : decl->fields) {
    printIndent();
    field->accept(this);
    oss << std::endl;
  }
  dedent();
  
  oss << "end";
}

void HIRPrinter::visit(Argument::Ptr arg) {
  if (arg->isInOut()) {
    oss << "inout ";
  }
  printIdentDecl(arg);
}

void HIRPrinter::visit(ExternDecl::Ptr decl) {
  oss << "extern ";
  printIdentDecl(decl);
  oss << ";";
}

void HIRPrinter::visit(GenericParam::Ptr param) {
  if (param->type == GenericParam::Type::RANGE) {
    oss << "0:";
  }
  oss << param->name;
}

void HIRPrinter::visit(FuncDecl::Ptr decl) {
  switch (decl->type) {
    case FuncDecl::Type::EXPORTED:
      oss << "export ";
      break;
    case FuncDecl::Type::EXTERNAL:
      oss << "extern ";
      break;
    default:
      break;
  }
  
  oss << "func ";
  decl->name->accept(this);
  
  if (!decl->genericParams.empty()) {
    oss << "<";

    bool printDelimiter = false;
    for (auto genericParam : decl->genericParams) {
      if (printDelimiter) {
        oss << ", ";
      }

      genericParam->accept(this);
      printDelimiter = true;
    }

    oss << ">";
  }
  
  oss << "(";
  
  bool printDelimiter = false;
  for (auto arg : decl->args) {
    if (printDelimiter) {
      oss << ", ";
    }
    
    arg->accept(this);
    printDelimiter = true;
  }
  
  oss << ") ";
  
  if (!decl->results.empty()) {
    oss << "-> (";
    
    bool printDelimiter = false;
    for (auto result : decl->results) {
      if (printDelimiter) {
        oss << ", ";
      }
    
      result->accept(this);
      printDelimiter = true;
    }
    
    oss << ")";
  }

  if (decl->body) {
    oss << std::endl;
    
    indent();
    decl->body->accept(this);
    dedent();
    
    oss << "end";
  } else {
    oss << ";";
  }
}

void HIRPrinter::visit(VarDecl::Ptr decl) {
  printVarOrConstDecl(decl);
}

void HIRPrinter::visit(ConstDecl::Ptr decl) {
  printVarOrConstDecl(decl, true);
}

void HIRPrinter::visit(WhileStmt::Ptr stmt) {
  printIndent();
  oss << "while ";
  stmt->cond->accept(this);
  oss << std::endl;
  
  indent();
  stmt->body->accept(this);
  dedent();
  
  printIndent();
  oss << "end";
}

void HIRPrinter::visit(DoWhileStmt::Ptr stmt) {
  printIndent();
  oss << "do " << std::endl;
  
  indent();
  stmt->body->accept(this);
  dedent();
  
  printIndent();
  oss << "end while ";
  stmt->cond->accept(this);
}

void HIRPrinter::visit(IfStmt::Ptr stmt) {
  printIndent();
  oss << "if ";
  stmt->cond->accept(this);
  oss << std::endl;
  
  indent();
  stmt->ifBody->accept(this);
  dedent();
  
  if (stmt->elseBody) {
    printIndent();
    oss << "else" << std::endl;
  
    indent();
    stmt->elseBody->accept(this);
    dedent();

    oss << std::endl;
  }

  printIndent();
  oss << "end";
}

void HIRPrinter::visit(IndexSetDomain::Ptr domain) {
  domain->set->accept(this);
}

void HIRPrinter::visit(RangeDomain::Ptr domain) {
  domain->lower->accept(this);
  oss << " : ";
  domain->upper->accept(this);
}

void HIRPrinter::visit(ForStmt::Ptr stmt) {
  printIndent();
  oss << "for ";
  stmt->loopVar->accept(this);
  oss << " in ";
  stmt->domain->accept(this);
  oss << std::endl;
  
  indent();
  stmt->body->accept(this);
  dedent();
  
  printIndent();
  oss << "end";
}

void HIRPrinter::visit(PrintStmt::Ptr stmt) {
  printIndent();
  oss << (stmt->printNewline ? "println " : "print ");
  
  bool printDelimiter = false;
  for (auto arg : stmt->args) {
    if (printDelimiter) {
      oss << ", ";
    }
  
    arg->accept(this);
    printDelimiter = true;
  }
  
  oss << ";";
}

void HIRPrinter::visit(ExprStmt::Ptr stmt) {
  printIndent();
  stmt->expr->accept(this);
  oss << ";";
}

void HIRPrinter::visit(AssignStmt::Ptr stmt) {
  printIndent();

  bool printDelimiter = false;
  for (auto lhs : stmt->lhs) {
    if (printDelimiter) {
      oss << ", ";
    }

    lhs->accept(this);
    printDelimiter = true;
  }

  oss << " = ";
  stmt->expr->accept(this);
  oss << ";";
}

void HIRPrinter::visit(Slice::Ptr slice) {
  oss << ":";
}

void HIRPrinter::visit(ExprParam::Ptr param) {
  param->expr->accept(this);
}

void HIRPrinter::visit(MapExpr::Ptr expr) {
  printMapOrApply(expr);
}

void HIRPrinter::visit(OrExpr::Ptr expr) {
  printBinaryExpr(expr, "or");
}

void HIRPrinter::visit(AndExpr::Ptr expr) {
  printBinaryExpr(expr, "and");
}

void HIRPrinter::visit(XorExpr::Ptr expr) {
  printBinaryExpr(expr, "xor");
}

void HIRPrinter::visit(EqExpr::Ptr expr) {
  oss << "(";
  expr->operands[0]->accept(this);
  oss << ")";

  for (unsigned i = 0; i < expr->ops.size(); ++i) {
    switch (expr->ops[i]) {
      case EqExpr::Op::LT:
        oss << " < ";
        break;
      case EqExpr::Op::LE:
        oss << " <= ";
        break;
      case EqExpr::Op::GT:
        oss << " > ";
        break;
      case EqExpr::Op::GE:
        oss << " >= ";
        break;
      case EqExpr::Op::EQ:
        oss << " == ";
        break;
      case EqExpr::Op::NE:
        oss << " != ";
        break;
      default:
        unreachable;
        break;
    }

    oss << "(";
    expr->operands[i + 1]->accept(this);
    oss << ")";
  }
}

void HIRPrinter::visit(NotExpr::Ptr expr) {
  printUnaryExpr(expr, "not");
}

void HIRPrinter::visit(AddExpr::Ptr expr) {
  printBinaryExpr(expr, "+");
}

void HIRPrinter::visit(SubExpr::Ptr expr) {
  printBinaryExpr(expr, "-");
}

void HIRPrinter::visit(MulExpr::Ptr expr) {
  printBinaryExpr(expr, "*");
}

void HIRPrinter::visit(DivExpr::Ptr expr) {
  printBinaryExpr(expr, "/");
}

void HIRPrinter::visit(LeftDivExpr::Ptr expr) {
  printBinaryExpr(expr, "\\");
}

void HIRPrinter::visit(ElwiseMulExpr::Ptr expr) {
  printBinaryExpr(expr, ".*");
}

void HIRPrinter::visit(ElwiseDivExpr::Ptr expr) {
  printBinaryExpr(expr, "./");
}

void HIRPrinter::visit(NegExpr::Ptr expr) {
  printUnaryExpr(expr, expr->negate ? "-" : "+");
}

void HIRPrinter::visit(ExpExpr::Ptr expr) {
  printBinaryExpr(expr, "^");
}

void HIRPrinter::visit(TransposeExpr::Ptr expr) {
  printUnaryExpr(expr, "'", true);
}

void HIRPrinter::visit(CallExpr::Ptr expr) {
  expr->func->accept(this);

  if (!expr->genericArgs.empty()) {
    oss << "<";

    bool printDelimiter = false;
    for (auto genericArg : expr->genericArgs) {
      if (printDelimiter) {
        oss << ", ";
      }

      genericArg->accept(this);
      printDelimiter = true;
    }

    oss << ">";
  }

  oss << "(";

  bool printDelimiter = false;
  for (auto arg : expr->args) {
    if (printDelimiter) {
      oss << ", ";
    }

    arg->accept(this);
    printDelimiter = true;
  }

  oss << ")";
}

void HIRPrinter::visit(TensorReadExpr::Ptr expr) {
  expr->tensor->accept(this);
  oss << "(";

  bool printDelimiter = false;
  for (auto param : expr->indices) {
    if (printDelimiter) {
      oss << ", ";
    }

    param->accept(this);
    printDelimiter = true;
  }

  oss << ")";
}

void HIRPrinter::visit(SetReadExpr::Ptr expr) {
  expr->set->accept(this);
  oss << "[";
  bool printDelimiter = false;
  for (auto param : expr->indices) {
    if (printDelimiter) {
      oss << ", ";
    }
    param->accept(this);
    printDelimiter = true;
  }
  oss << "]";
}

void HIRPrinter::visit(TupleReadExpr::Ptr expr) {
  expr->tuple->accept(this);
  
  oss << "(";
  expr->index->accept(this);
  oss << ")";
}

void HIRPrinter::visit(FieldReadExpr::Ptr expr) {
  expr->setOrElem->accept(this);
  oss << ".";
  expr->field->accept(this);
}

void HIRPrinter::visit(VarExpr::Ptr lit) {
  oss << lit->ident;
}

void HIRPrinter::visit(IntLiteral::Ptr lit) {
  oss << lit->val;
}

void HIRPrinter::visit(FloatLiteral::Ptr lit) {
  oss << lit->val;
}

void HIRPrinter::visit(BoolLiteral::Ptr lit) {
  printBoolean(lit->val);
}

void HIRPrinter::visit(ComplexLiteral::Ptr lit) {
  printComplex(lit->val);
}

void HIRPrinter::visit(IntVectorLiteral::Ptr lit) {
  oss << "[";

  bool printDelimiter = false;
  for (auto val : lit->vals) {
    if (printDelimiter) {
      oss << ", ";
    }

    oss << val;
    printDelimiter = true;
  }

  oss << "]";

  if (lit->transposed) {
    oss << "'";
  }
}

void HIRPrinter::visit(FloatVectorLiteral::Ptr lit) {
  oss << "[";

  bool printDelimiter = false;
  for (auto val : lit->vals) {
    if (printDelimiter) {
      oss << ", ";
    }

    oss << val;
    printDelimiter = true;
  }

  oss << "]";

  if (lit->transposed) {
    oss << "'";
  }
}

void HIRPrinter::visit(ComplexVectorLiteral::Ptr lit) {
  oss << "[";

  bool printDelimiter = false;
  for (auto val : lit->vals) {
    if (printDelimiter) {
      oss << ", ";
    }

    printComplex(val);
    printDelimiter = true;
  }

  oss << "]";

  if (lit->transposed) {
    oss << "'";
  }
}

void HIRPrinter::visit(NDTensorLiteral::Ptr lit) {
  oss << "[";

  bool printDelimiter = false;
  for (auto elem : lit->elems) {
    if (printDelimiter) {
      oss << ", ";
    }

    elem->accept(this);
    printDelimiter = true;
  }

  oss << "]";

  if (lit->transposed) {
    oss << "'";
  }
}

void HIRPrinter::visit(ApplyStmt::Ptr stmt) {
  printMapOrApply(stmt->map, true);
  oss << ";";
}

void HIRPrinter::visit(Test::Ptr test) {
  oss << "%! ";
  test->func->accept(this);
  oss << "(";

  bool printDelimiter = false;
  for (auto arg : test->args) {
    if (printDelimiter) {
      oss << ", ";
    }

    arg->accept(this);
    printDelimiter = true;
  }

  oss << ") == ";
  test->expected->accept(this);
  oss << ";";
}

void HIRPrinter::printIdentDecl(IdentDecl::Ptr decl) {
  decl->name->accept(this);
  oss << " : ";
  decl->type->accept(this);
}

void HIRPrinter::printVarOrConstDecl(VarDecl::Ptr decl, const bool isConst) {
  printIndent();
  oss << (isConst ? "const " : "var ");
  decl->name->accept(this);

  if (decl->type) {
    oss << " : ";
    decl->type->accept(this);
  }

  if (decl->initVal) {
    oss << " = ";
    decl->initVal->accept(this);
  }

  oss << ";";
}

void HIRPrinter::printMapOrApply(MapExpr::Ptr expr, const bool isApply) {
  oss << (isApply ? "apply " : "map ");
  expr->func->accept(this);

  if (!expr->partialActuals.empty()) {
    oss << "(";

    bool printDelimiter = false;
    for (auto param : expr->partialActuals) {
      if (printDelimiter) {
        oss << ", ";
      }

      param->accept(this);
      printDelimiter = true;
    }

    oss << ")";
  }

  oss << " to ";
  expr->target->accept(this);

<<<<<<< HEAD
  if (expr->getReductionOp() != MapExpr::ReductionOp::NONE) {
=======
  if (expr->through) {
    oss << " through ";
    expr->through->accept(this);
  }

  if (expr->isReduced()) {
>>>>>>> 7039fe2b
    oss << " reduce ";

    switch (expr->getReductionOp()) {
      case MapExpr::ReductionOp::SUM:
        oss << "+";
        break;
      default:
        unreachable;
        break;
    }
  }
}

void HIRPrinter::printUnaryExpr(UnaryExpr::Ptr expr, const std::string op, 
                                const bool opAfterOperand) {
  if (!opAfterOperand) {
    oss << op;
  }

  oss << "(";
  expr->operand->accept(this);
  oss << ")";

  if (opAfterOperand) {
    oss << op;
  }
}

void HIRPrinter::printBinaryExpr(BinaryExpr::Ptr expr, const std::string op) {
  oss << "(";
  expr->lhs->accept(this);
  oss << ") " << op << " (";
  expr->rhs->accept(this);
  oss << ")";
}

std::ostream &operator<<(std::ostream &oss, HIRNode &node) {
  HIRPrinter printer(oss);
  node.accept(&printer);
  return oss;
}

}
}
<|MERGE_RESOLUTION|>--- conflicted
+++ resolved
@@ -737,16 +737,12 @@
   oss << " to ";
   expr->target->accept(this);
 
-<<<<<<< HEAD
-  if (expr->getReductionOp() != MapExpr::ReductionOp::NONE) {
-=======
   if (expr->through) {
     oss << " through ";
     expr->through->accept(this);
   }
 
-  if (expr->isReduced()) {
->>>>>>> 7039fe2b
+  if (expr->getReductionOp() != MapExpr::ReductionOp::NONE) {
     oss << " reduce ";
 
     switch (expr->getReductionOp()) {
