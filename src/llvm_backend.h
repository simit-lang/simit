--- conflicted
+++ resolved
@@ -138,11 +138,7 @@
                                     const std::vector<ir::Var> &arguments,
                                     const std::vector<ir::Var> &results);
 
-<<<<<<< HEAD
   virtual void emitPrintf(std::string format, std::vector<llvm::Value*> args={});
-=======
-  void emitPrintf(std::string format, std::vector<llvm::Value*> args={});
->>>>>>> 01e4bf3d
 
   void emitAssign(ir::Var var, const ir::Expr& value);
 
