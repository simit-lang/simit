--- conflicted
+++ resolved
@@ -54,6 +54,7 @@
   if (shard.ySharded) os << ", " << shard.yVar << " : " << shard.yDomain;
   if (shard.zSharded) os << ", " << shard.zVar << " : " << shard.zDomain;
   os << " ]\n";
+  return os;
 }
 
 bool operator==(const GPUSharding& sharding1, const GPUSharding& sharding2) {
@@ -75,8 +76,6 @@
 
 class ShardLoops : public IRRewriter {
 protected:
-  enum VarAction { NONE, LIFT, XSHARD, YSHARD, ZSHARD };
-
   void visit(const Func *f) {
     for (auto &arg : f->getArguments()) {
       symtable.insert(arg, NONE);
@@ -263,6 +262,8 @@
   }
 
 protected:
+  enum VarAction { NONE, LIFT };
+
   void visit(const Func *f) {
     for (auto &arg : f->getArguments()) {
       symtable.insert(arg, NONE);
@@ -324,30 +325,6 @@
     }
   }
 
-<<<<<<< HEAD
-  void firstAssign(Var var) {
-    std::string varName = var.getName();
-    // int depth = sharding.getDepth();
-    // iassert(depth >= 0 && depth < 2)
-    // << "Sharding depth must be 0, 1, or 2";
-    // XXX: Just for now
-    // iassert(depth == 0);
-    const TensorType *origType = var.getType().toTensor();
-    Type type = TensorType::make(origType->componentType,
-                                 origType->dimensions,
-                                 origType->isColumnVector);
-    // for (int dim = 0; dim < depth; ++dim) {
-    //   // Use a dummy dimension of 1
-    //   const_cast<TensorType*>(type.toTensor())
-    //       ->dimensions.emplace_back(IndexSet(1));
-    // }
-    sharedFields.emplace_back(varName, type);
-    symtable.insert(var, LIFT);
-  }
-
-  // Map from symbol to transformative action
-  enum VarAction { NONE, LIFT };
-=======
   void visit(const VarDecl *op) {
     firstAssign(op->var, NONE);
     IRRewriter::visit(op);
@@ -356,11 +333,11 @@
   void firstAssign(Var var, VarAction action=LIFT) {
     if (action == LIFT) {
       std::string varName = var.getName();
-      int depth = sharding.getDepth();
+      // int depth = sharding.getDepth();
       // iassert(depth >= 0 && depth < 2)
       // << "Sharding depth must be 0, 1, or 2";
       // XXX: Just for now
-      iassert(depth == 0);
+      // iassert(depth == 0);
       const TensorType *origType = var.getType().toTensor();
       Type type = TensorType::make(origType->componentType,
                                    origType->dimensions,
@@ -376,7 +353,6 @@
   }
 
   // Map from symbol to transformative action
->>>>>>> ba23dc23
   internal::ScopedMap<ir::Var, VarAction> symtable;
   std::vector<Field> sharedFields;
   Var sharedVar;
