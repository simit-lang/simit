--- conflicted
+++ resolved
@@ -126,7 +126,6 @@
   ASSERT_EQ(3.0, b.get(v2));
 }
 
-<<<<<<< HEAD
 TEST(System, add_stencil) {
   // Points
   Set points;
@@ -192,36 +191,10 @@
 
   a2.set(t0, 0.5);
   a2.set(t1, 1.5);
-=======
-TEST(System, add_generics) {
-  Set V;
-  FieldRef<simit_float> a = V.addField<simit_float>("a");
-  FieldRef<simit_float> b = V.addField<simit_float>("b");
-  ElementRef v0 = V.add();
-  ElementRef v1 = V.add();
-  ElementRef v2 = V.add();
-  b(v0) = 1.0;
-  b(v1) = 2.0;
-  b(v2) = 3.0;
-
-  Set E(V,V);
-  FieldRef<simit_float> e = E.addField<simit_float>("e");
-  ElementRef e0 = E.add(v0,v1);
-  ElementRef e1 = E.add(v1,v2);
-  e(e0) = 1.0;
-  e(e1) = 2.0;
-
-  Set F(V,V);
-  FieldRef<simit_float> f = F.addField<simit_float>("e");
-  ElementRef f0 = F.add(v0,v2);
-  f(f0) = 4.0;
->>>>>>> 1b21952c
-
-  // Compile program and bind arguments
-  Function func = loadFunction(TEST_FILE_NAME, "main");
-  if (!func.defined()) FAIL();
-
-<<<<<<< HEAD
+
+  // Compile program and bind arguments
+  Function func = loadFunction(TEST_FILE_NAME, "main");
+  if (!func.defined()) FAIL();
   func.bind("points", &points);
   func.bind("springs", &springs);
   func.bind("springs2", &springs2);
@@ -341,7 +314,35 @@
   ASSERT_EQ(307.5, (simit_float)c.get(p12));
 
   kIndexlessStencils = false;
-=======
+}
+
+TEST(System, add_generics) {
+  Set V;
+  FieldRef<simit_float> a = V.addField<simit_float>("a");
+  FieldRef<simit_float> b = V.addField<simit_float>("b");
+  ElementRef v0 = V.add();
+  ElementRef v1 = V.add();
+  ElementRef v2 = V.add();
+  b(v0) = 1.0;
+  b(v1) = 2.0;
+  b(v2) = 3.0;
+
+  Set E(V,V);
+  FieldRef<simit_float> e = E.addField<simit_float>("e");
+  ElementRef e0 = E.add(v0,v1);
+  ElementRef e1 = E.add(v1,v2);
+  e(e0) = 1.0;
+  e(e1) = 2.0;
+
+  Set F(V,V);
+  FieldRef<simit_float> f = F.addField<simit_float>("e");
+  ElementRef f0 = F.add(v0,v2);
+  f(f0) = 4.0;
+
+  // Compile program and bind arguments
+  Function func = loadFunction(TEST_FILE_NAME, "main");
+  if (!func.defined()) FAIL();
+
   func.bind("V", &V);
   func.bind("E", &E);
   func.bind("F", &F);
@@ -357,7 +358,6 @@
   ASSERT_EQ(1.0, (double)b(v0));
   ASSERT_EQ(2.0, (double)b(v1));
   ASSERT_EQ(3.0, (double)b(v2));
->>>>>>> 1b21952c
 }
 
 TEST(System, add_twice) {
