--- conflicted
+++ resolved
@@ -10,19 +10,19 @@
   end
 end
 
-<<<<<<< HEAD
 %%% for_loop_test
 %! for_loop_test([1.0, 2.0, 3.0; 4.0, 5.0, 6.0; 7.0, 8.0, 9.0])==[6.0, 15.0 ,24.0];
 func for_loop_test(A:tensor[3,3](float)) -> (B:tensor[3](float))
   for i in 0:3
     B(i) = A(i,0)+A(i,1)+A(i,2);
-=======
+  end
+end
+
 %%% while
 %! f(5) == 10;
 func f(p : int) -> (r : int)
   r = 0;
-  while r < 10 
+  while r < 10
     r = r + 2;
->>>>>>> 28fcc31e
   end
 end